#!/usr/bin/env python3
"""
Flask NetBox MCP Server - Streamable HTTP Transport
Implements the MCP Streamable HTTP protocol (2025-03-26 spec)
"""

import asyncio
import json
import os
import logging
import uuid
from datetime import datetime
from typing import Any, Dict, List, Optional
from urllib.parse import urljoin

import httpx
from flask import Flask, request, jsonify, Response, stream_with_context
from flask_cors import CORS

# Configuration
NETBOX_URL = os.getenv("NETBOX_URL", "https://netbox.example.com")
NETBOX_TOKEN = os.getenv("NETBOX_TOKEN", "")

# Flask app setup
app = Flask(__name__)
CORS(app, origins="*")

# Logging setup
logging.basicConfig(level=logging.INFO)
logger = logging.getLogger(__name__)

# Session storage
sessions = {}

class NetBoxClient:
    """Async NetBox API client"""
    
    def __init__(self, base_url: str, token: str):
        self.base_url = base_url.rstrip('/')
        self.token = token
        self.headers = {
            "Authorization": f"Token {token}",
            "Content-Type": "application/json",
            "Accept": "application/json"
        }
    
    async def get(self, endpoint: str, params: Optional[Dict] = None) -> Dict[str, Any]:
        """Make GET request to NetBox API"""
        url = urljoin(f"{self.base_url}/api/", endpoint.lstrip('/'))
        
        async with httpx.AsyncClient(timeout=30.0) as client:
            try:
                response = await client.get(url, headers=self.headers, params=params)
                response.raise_for_status()
                return response.json()
            except httpx.HTTPError as e:
                logger.error(f"NetBox API error: {e}")
                raise Exception(f"NetBox API error: {e}")

def run_async(func):
    """Decorator to run async functions in Flask routes"""
    def wrapper(*args, **kwargs):
        loop = asyncio.new_event_loop()
        asyncio.set_event_loop(loop)
        try:
            return loop.run_until_complete(func(*args, **kwargs))
        finally:
            loop.close()
    return wrapper

def get_mcp_tools():
    """Return MCP tool definitions"""
    return [
        {
            "name": "search_devices",
            "description": "Search for devices in NetBox",
            "inputSchema": {
                "type": "object",
                "properties": {
                    "name": {"type": "string", "description": "Device name (partial match)"},
                    "site": {"type": "string", "description": "Site name"},
                    "device_type": {"type": "string", "description": "Device type"},
                    "role": {"type": "string", "description": "Device role"},
                    "status": {"type": "string", "description": "Device status"},
                    "limit": {"type": "integer", "description": "Max results (default: 10)", "default": 10}
                }
            }
        },
        {
            "name": "get_device_details",
            "description": "Get detailed information about a specific device",
            "inputSchema": {
                "type": "object",
                "properties": {
                    "device_id": {"type": "integer", "description": "NetBox device ID"},
                    "device_name": {"type": "string", "description": "Device name (alternative to ID)"}
                }
            }
        },
        {
            "name": "get_device_interfaces",
            "description": "Get interfaces for a specific device",
            "inputSchema": {
                "type": "object",
                "properties": {
                    "device_id": {"type": "integer", "description": "NetBox device ID"},
                    "device_name": {"type": "string", "description": "Device name (alternative to ID)"},
                    "interface_type": {"type": "string", "description": "Filter by interface type"},
                    "enabled": {"type": "boolean", "description": "Filter by enabled status"}
                }
            }
        },
        {
            "name": "get_sites",
            "description": "List all sites in NetBox",
            "inputSchema": {
                "type": "object",
                "properties": {
                    "name": {"type": "string", "description": "Site name filter"},
                    "region": {"type": "string", "description": "Region filter"},
                    "limit": {"type": "integer", "description": "Max results (default: 10)", "default": 10}
                }
            }
        },
        {
            "name": "get_site_details",
            "description": "Get comprehensive site information including devices and racks",
            "inputSchema": {
                "type": "object",
                "properties": {
                    "site_id": {"type": "integer", "description": "NetBox site ID"},
                    "site_name": {"type": "string", "description": "Site name (alternative to ID)"},
                    "include_devices": {"type": "boolean", "description": "Include device summary (default: true)", "default": True},
                    "include_racks": {"type": "boolean", "description": "Include rack summary (default: true)", "default": True}
                }
            }
        },
        {
            "name": "search_ip_addresses",
            "description": "Search for IP addresses in NetBox",
            "inputSchema": {
                "type": "object",
                "properties": {
                    "address": {"type": "string", "description": "IP address or network"},
                    "vrf": {"type": "string", "description": "VRF name"},
                    "status": {"type": "string", "description": "IP status"},
                    "limit": {"type": "integer", "description": "Max results (default: 10)", "default": 10}
                }
            }
        },
        {
            "name": "get_prefixes",
            "description": "Search and list IP prefixes/subnets",
            "inputSchema": {
                "type": "object",
                "properties": {
                    "prefix": {"type": "string", "description": "Specific prefix (e.g., '192.168.1.0/24')"},
                    "within": {"type": "string", "description": "Find prefixes within a larger network"},
                    "family": {"type": "integer", "description": "IP family (4 or 6)"},
                    "status": {"type": "string", "description": "Prefix status"},
                    "site": {"type": "string", "description": "Filter by site"},
                    "vrf": {"type": "string", "description": "Filter by VRF"},
                    "role": {"type": "string", "description": "Prefix role"},
                    "limit": {"type": "integer", "description": "Max results (default: 10)", "default": 10}
                }
            }
        },
        {
            "name": "get_available_ips",
            "description": "Find available IP addresses within a prefix",
            "inputSchema": {
                "type": "object",
                "properties": {
                    "prefix_id": {"type": "integer", "description": "NetBox prefix ID"},
                    "prefix": {"type": "string", "description": "Prefix in CIDR notation (alternative to ID)"},
                    "count": {"type": "integer", "description": "Number of IPs to return (default: 10)", "default": 10}
                }
            }
        },
        {
            "name": "search_vlans",
            "description": "Search for VLANs",
            "inputSchema": {
                "type": "object",
                "properties": {
                    "vid": {"type": "integer", "description": "VLAN ID"},
                    "name": {"type": "string", "description": "VLAN name (partial match)"},
                    "site": {"type": "string", "description": "Filter by site"},
                    "group": {"type": "string", "description": "VLAN group"},
                    "status": {"type": "string", "description": "VLAN status"},
                    "limit": {"type": "integer", "description": "Max results (default: 10)", "default": 10}
                }
            }
        },
        {
            "name": "search_circuits",
            "description": "Search for circuits",
            "inputSchema": {
                "type": "object",
                "properties": {
                    "cid": {"type": "string", "description": "Circuit ID (partial match)"},
                    "provider": {"type": "string", "description": "Provider name"},
                    "type": {"type": "string", "description": "Circuit type"},
                    "status": {"type": "string", "description": "Circuit status"},
                    "site": {"type": "string", "description": "Termination site"},
                    "limit": {"type": "integer", "description": "Max results (default: 10)", "default": 10}
                }
            }
        },
        {
            "name": "search_racks",
            "description": "Search for equipment racks",
            "inputSchema": {
                "type": "object",
                "properties": {
                    "name": {"type": "string", "description": "Rack name (partial match)"},
                    "site": {"type": "string", "description": "Site name"},
                    "location": {"type": "string", "description": "Location within site"},
                    "status": {"type": "string", "description": "Rack status"},
                    "limit": {"type": "integer", "description": "Max results (default: 10)", "default": 10}
                }
            }
        },
        {
            "name": "get_rack_details",
            "description": "Get detailed information about a specific rack",
            "inputSchema": {
                "type": "object",
                "properties": {
                    "rack_id": {"type": "integer", "description": "NetBox rack ID"},
                    "rack_name": {"type": "string", "description": "Rack name (alternative to ID)"}
                }
            }
        },
        {
            "name": "search_rack_reservations",
            "description": "Search for rack reservations",
            "inputSchema": {
                "type": "object",
                "properties": {
                    "rack": {"type": "string", "description": "Rack name"},
                    "user": {"type": "string", "description": "User who made the reservation"},
                    "description": {"type": "string", "description": "Reservation description (partial match)"},
                    "limit": {"type": "integer", "description": "Max results (default: 10)", "default": 10}
                }
            }
        },
        {
            "name": "search_device_bays",
            "description": "Search for device bays in NetBox",
            "inputSchema": {
                "type": "object",
                "properties": {
                    "device_id": {"type": "integer", "description": "Device ID to filter bays"},
                    "device_name": {"type": "string", "description": "Device name to filter bays"},
                    "name": {"type": "string", "description": "Bay name (partial match)"},
                    "limit": {"type": "integer", "description": "Max results (default: 10)", "default": 10}
                }
            }
        },
        {
            "name": "get_device_bay_details",
            "description": "Get detailed information about a specific device bay",
            "inputSchema": {
                "type": "object",
                "properties": {
                    "bay_id": {"type": "integer", "description": "NetBox device bay ID"},
                    "device_id": {"type": "integer", "description": "Device ID (when combined with bay name)"},
                    "bay_name": {"type": "string", "description": "Bay name (when combined with device ID)"}
                }
            }
        },
        {
            "name": "search_device_bay_templates",
            "description": "Search for device bay templates in NetBox",
            "inputSchema": {
                "type": "object",
                "properties": {
                    "device_type_id": {"type": "integer", "description": "Device type ID to filter templates"},
                    "name": {"type": "string", "description": "Template name (partial match)"},
                    "limit": {"type": "integer", "description": "Max results (default: 10)", "default": 10}
                }
            }
        },
        {
            "name": "get_rack_reservation_details",
            "description": "Get detailed information about a specific rack reservation",
            "inputSchema": {
                "type": "object",
                "properties": {
                    "reservation_id": {"type": "integer", "description": "NetBox rack reservation ID"}
                }
            }
        },
        {
            "name": "search_rack_roles",
            "description": "Search for rack roles",
            "inputSchema": {
                "type": "object",
                "properties": {
                    "name": {"type": "string", "description": "Rack role name (partial match)"},
                    "slug": {"type": "string", "description": "Rack role slug"},
                    "limit": {"type": "integer", "description": "Max results (default: 10)", "default": 10}
                }
            }
        },
        {
            "name": "get_device_bay_template_details",
            "description": "Get detailed information about a specific device bay template",
            "inputSchema": {
                "type": "object",
                "properties": {
                    "template_id": {"type": "integer", "description": "NetBox device bay template ID"}
                }
            }
        },
        {
            "name": "search_device_roles",
            "description": "Search for device roles in NetBox",
            "inputSchema": {
                "type": "object",
                "properties": {
                    "name": {"type": "string", "description": "Role name (partial match)"},
                    "slug": {"type": "string", "description": "Role slug"},
                    "color": {"type": "string", "description": "Role color"},
                    "limit": {"type": "integer", "description": "Max results (default: 10)", "default": 10}
                }
            }
        },
        {
            "name": "search_rack_types",
            "description": "Search for rack types",
            "inputSchema": {
                "type": "object",
                "properties": {
                    "model": {"type": "string", "description": "Rack type model (partial match)"},
                    "manufacturer": {"type": "string", "description": "Manufacturer name"},
                    "slug": {"type": "string", "description": "Rack type slug"},
                    "u_height": {"type": "integer", "description": "Filter by rack height in units"},
                    "limit": {"type": "integer", "description": "Max results (default: 10)", "default": 10}
                }
            }
        },
        {
            "name": "get_device_role_details",
            "description": "Get detailed information about a specific device role",
            "inputSchema": {
                "type": "object",
                "properties": {
                    "role_id": {"type": "integer", "description": "NetBox device role ID"},
                    "role_name": {"type": "string", "description": "Role name (alternative to ID)"},
                    "role_slug": {"type": "string", "description": "Role slug (alternative to ID)"}
                }
            }
        },
        {
            "name": "search_device_types",
            "description": "Search for device types in NetBox",
            "inputSchema": {
                "type": "object",
                "properties": {
                    "model": {"type": "string", "description": "Device model (partial match)"},
                    "manufacturer": {"type": "string", "description": "Manufacturer name"},
                    "slug": {"type": "string", "description": "Device type slug"},
                    "part_number": {"type": "string", "description": "Part number"},
                    "limit": {"type": "integer", "description": "Max results (default: 10)", "default": 10}
                }
            }
        },
        {
            "name": "get_device_type_details",
            "description": "Get detailed information about a specific device type",
            "inputSchema": {
                "type": "object",
                "properties": {
                    "type_id": {"type": "integer", "description": "NetBox device type ID"},
                    "model": {"type": "string", "description": "Device model (alternative to ID)"},
                    "slug": {"type": "string", "description": "Device type slug (alternative to ID)"}
                }
            }
        },
        {
<<<<<<< HEAD
            "name": "search_vlan_translation_policies",
            "description": "Search for VLAN translation policies",
            "inputSchema": {
                "type": "object",
                "properties": {
                    "name": {"type": "string", "description": "Policy name (partial match)"},
                    "description": {"type": "string", "description": "Policy description (partial match)"},
=======
            "name": "search_asns",
            "description": "Search for Autonomous System Numbers (ASNs)",
            "inputSchema": {
                "type": "object",
                "properties": {
                    "asn": {"type": "integer", "description": "Specific ASN number"},
                    "name": {"type": "string", "description": "ASN name (partial match)"},
                    "rir": {"type": "string", "description": "Regional Internet Registry"},
>>>>>>> 8ec1d855
                    "limit": {"type": "integer", "description": "Max results (default: 10)", "default": 10}
                }
            }
        },
        {
<<<<<<< HEAD
            "name": "search_vlan_translation_rules",
            "description": "Search for VLAN translation rules",
            "inputSchema": {
                "type": "object",
                "properties": {
                    "policy_id": {"type": "integer", "description": "Translation policy ID"},
                    "original_vid": {"type": "integer", "description": "Original VLAN ID"},
                    "translated_vid": {"type": "integer", "description": "Translated VLAN ID"},
=======
            "name": "get_asn_details",
            "description": "Get detailed information about a specific ASN",
            "inputSchema": {
                "type": "object",
                "properties": {
                    "asn_id": {"type": "integer", "description": "NetBox ASN ID"},
                    "asn": {"type": "integer", "description": "ASN number (alternative to ID)"}
                }
            }
        },
        {
            "name": "search_asn_ranges",
            "description": "Search for ASN ranges",
            "inputSchema": {
                "type": "object",
                "properties": {
                    "name": {"type": "string", "description": "ASN range name (partial match)"},
                    "rir": {"type": "string", "description": "Regional Internet Registry"},
                    "start": {"type": "integer", "description": "Range start ASN"},
                    "end": {"type": "integer", "description": "Range end ASN"},
                    "limit": {"type": "integer", "description": "Max results (default: 10)", "default": 10}
                }
            }
        },
        {
            "name": "get_asn_range_details",
            "description": "Get detailed information about a specific ASN range",
            "inputSchema": {
                "type": "object",
                "properties": {
                    "range_id": {"type": "integer", "description": "NetBox ASN range ID"},
                    "name": {"type": "string", "description": "ASN range name (alternative to ID)"}
                }
            }
        },
        {
            "name": "search_aggregates",
            "description": "Search for IP address aggregates",
            "inputSchema": {
                "type": "object",
                "properties": {
                    "prefix": {"type": "string", "description": "Aggregate prefix (e.g., '10.0.0.0/8')"},
                    "rir": {"type": "string", "description": "Regional Internet Registry"},
                    "family": {"type": "integer", "description": "IP family (4 or 6)"},
>>>>>>> 8ec1d855
                    "limit": {"type": "integer", "description": "Max results (default: 10)", "default": 10}
                }
            }
        },
        {
<<<<<<< HEAD
            "name": "search_fhrp_groups",
            "description": "Search for FHRP (First Hop Redundancy Protocol) groups",
            "inputSchema": {
                "type": "object",
                "properties": {
                    "name": {"type": "string", "description": "Group name (partial match)"},
                    "protocol": {"type": "string", "description": "FHRP protocol (hsrp, vrrp, glbp, carp)"},
                    "group_id": {"type": "integer", "description": "Group ID"},
                    "auth_type": {"type": "string", "description": "Authentication type"},
=======
            "name": "get_aggregate_details",
            "description": "Get detailed information about a specific aggregate",
            "inputSchema": {
                "type": "object",
                "properties": {
                    "aggregate_id": {"type": "integer", "description": "NetBox aggregate ID"},
                    "prefix": {"type": "string", "description": "Aggregate prefix (alternative to ID)"}
                }
            }
        },
        {
            "name": "search_ip_ranges",
            "description": "Search for IP address ranges",
            "inputSchema": {
                "type": "object",
                "properties": {
                    "start_address": {"type": "string", "description": "Range start address"},
                    "end_address": {"type": "string", "description": "Range end address"},
                    "vrf": {"type": "string", "description": "VRF name"},
                    "role": {"type": "string", "description": "IP range role"},
                    "status": {"type": "string", "description": "IP range status"},
>>>>>>> 8ec1d855
                    "limit": {"type": "integer", "description": "Max results (default: 10)", "default": 10}
                }
            }
        },
        {
<<<<<<< HEAD
            "name": "search_fhrp_group_assignments",
            "description": "Search for FHRP group assignments to interfaces",
            "inputSchema": {
                "type": "object",
                "properties": {
                    "group_id": {"type": "integer", "description": "FHRP group ID"},
                    "interface_id": {"type": "integer", "description": "Interface ID"},
                    "priority": {"type": "integer", "description": "Assignment priority"},
=======
            "name": "get_ip_range_details",
            "description": "Get detailed information about a specific IP range",
            "inputSchema": {
                "type": "object",
                "properties": {
                    "range_id": {"type": "integer", "description": "NetBox IP range ID"},
                    "start_address": {"type": "string", "description": "Range start address (when combined with end_address)"},
                    "end_address": {"type": "string", "description": "Range end address (when combined with start_address)"}
                }
            }
        },
        {
            "name": "search_rirs",
            "description": "Search for Regional Internet Registries (RIRs)",
            "inputSchema": {
                "type": "object",
                "properties": {
                    "name": {"type": "string", "description": "RIR name (partial match)"},
                    "slug": {"type": "string", "description": "RIR slug"},
>>>>>>> 8ec1d855
                    "limit": {"type": "integer", "description": "Max results (default: 10)", "default": 10}
                }
            }
        },
        {
<<<<<<< HEAD
            "name": "search_route_targets",
            "description": "Search for BGP route targets",
            "inputSchema": {
                "type": "object",
                "properties": {
                    "name": {"type": "string", "description": "Route target name (partial match)"},
                    "description": {"type": "string", "description": "Description (partial match)"},
                    "tenant": {"type": "string", "description": "Tenant name"},
=======
            "name": "get_rir_details",
            "description": "Get detailed information about a specific RIR",
            "inputSchema": {
                "type": "object",
                "properties": {
                    "rir_id": {"type": "integer", "description": "NetBox RIR ID"},
                    "name": {"type": "string", "description": "RIR name (alternative to ID)"},
                    "slug": {"type": "string", "description": "RIR slug (alternative to ID)"}
                }
            }
        },
        {
            "name": "search_ipam_roles",
            "description": "Search for IPAM roles (prefix/VLAN roles)",
            "inputSchema": {
                "type": "object",
                "properties": {
                    "name": {"type": "string", "description": "Role name (partial match)"},
                    "slug": {"type": "string", "description": "Role slug"},
>>>>>>> 8ec1d855
                    "limit": {"type": "integer", "description": "Max results (default: 10)", "default": 10}
                }
            }
        },
        {
<<<<<<< HEAD
            "name": "search_services",
            "description": "Search for network services",
            "inputSchema": {
                "type": "object",
                "properties": {
                    "name": {"type": "string", "description": "Service name (partial match)"},
                    "device_id": {"type": "integer", "description": "Device ID"},
                    "virtual_machine_id": {"type": "integer", "description": "Virtual machine ID"},
                    "protocol": {"type": "string", "description": "Protocol (tcp, udp, sctp)"},
                    "ports": {"type": "string", "description": "Port numbers or ranges"},
=======
            "name": "get_ipam_role_details",
            "description": "Get detailed information about a specific IPAM role",
            "inputSchema": {
                "type": "object",
                "properties": {
                    "role_id": {"type": "integer", "description": "NetBox IPAM role ID"},
                    "name": {"type": "string", "description": "Role name (alternative to ID)"},
                    "slug": {"type": "string", "description": "Role slug (alternative to ID)"}
                }
            }
        },
        {
            "name": "search_vrfs",
            "description": "Search for Virtual Routing and Forwarding instances (VRFs)",
            "inputSchema": {
                "type": "object",
                "properties": {
                    "name": {"type": "string", "description": "VRF name (partial match)"},
                    "rd": {"type": "string", "description": "Route distinguisher"},
>>>>>>> 8ec1d855
                    "limit": {"type": "integer", "description": "Max results (default: 10)", "default": 10}
                }
            }
        },
        {
<<<<<<< HEAD
            "name": "search_service_templates",
            "description": "Search for service templates",
            "inputSchema": {
                "type": "object",
                "properties": {
                    "name": {"type": "string", "description": "Template name (partial match)"},
                    "protocol": {"type": "string", "description": "Protocol (tcp, udp, sctp)"},
                    "ports": {"type": "string", "description": "Port numbers or ranges"},
                    "description": {"type": "string", "description": "Description (partial match)"},
                    "limit": {"type": "integer", "description": "Max results (default: 10)", "default": 10}
                }
            }
=======
            "name": "get_vrf_details",
            "description": "Get detailed information about a specific VRF",
            "inputSchema": {
                "type": "object",
                "properties": {
                    "vrf_id": {"type": "integer", "description": "NetBox VRF ID"},
                    "name": {"type": "string", "description": "VRF name (alternative to ID)"},
                    "rd": {"type": "string", "description": "Route distinguisher (alternative to ID)"}
                }
            }
        },
        {
            "name": "search_vlan_groups",
            "description": "Search for VLAN groups",
            "inputSchema": {
                "type": "object",
                "properties": {
                    "name": {"type": "string", "description": "VLAN group name (partial match)"},
                    "slug": {"type": "string", "description": "VLAN group slug"},
                    "site": {"type": "string", "description": "Filter by site"},
                    "limit": {"type": "integer", "description": "Max results (default: 10)", "default": 10}
                }
            }
        },
        {
            "name": "get_vlan_group_details",
            "description": "Get detailed information about a specific VLAN group",
            "inputSchema": {
                "type": "object",
                "properties": {
                    "group_id": {"type": "integer", "description": "NetBox VLAN group ID"},
                    "name": {"type": "string", "description": "VLAN group name (alternative to ID)"},
                    "slug": {"type": "string", "description": "VLAN group slug (alternative to ID)"}
                }
            }
>>>>>>> 8ec1d855
        }
    ]

def get_mcp_prompts():
    """Return MCP prompt definitions"""
    return [
        {
            "name": "device-overview",
            "description": "Get an overview of devices in NetBox",
            "arguments": [
                {
                    "name": "site",
                    "description": "Optional site name to filter devices",
                    "required": False
                }
            ]
        },
        {
            "name": "site-summary",
            "description": "Get a comprehensive summary of a specific site",
            "arguments": [
                {
                    "name": "site_name",
                    "description": "Name of the site to summarize",
                    "required": True
                }
            ]
        },
        {
            "name": "ip-management",
            "description": "Explore IP address management and available subnets",
            "arguments": [
                {
                    "name": "prefix",
                    "description": "Optional network prefix to focus on (e.g., '10.0.0.0/24')",
                    "required": False
                }
            ]
        },
        {
            "name": "device-troubleshoot",
            "description": "Troubleshoot connectivity and interface issues for a device",
            "arguments": [
                {
                    "name": "device_name",
                    "description": "Name or partial name of the device to troubleshoot",
                    "required": True
                }
            ]
        },
        {
            "name": "network-infrastructure",
            "description": "Analyze network infrastructure including VLANs, circuits, and racks",
            "arguments": [
                {
                    "name": "focus_area",
                    "description": "Area to focus on: 'vlans', 'circuits', 'racks', or 'all'",
                    "required": False
                }
            ]
        }
    ]

# MCP Streamable HTTP Protocol Implementation
@app.route('/api/mcp', methods=['GET', 'POST', 'DELETE'])
def mcp_endpoint():
    """Single MCP endpoint implementing Streamable HTTP transport"""
    
    # Handle CORS preflight
    if request.method == 'OPTIONS':
        return '', 200
    
    # Validate Origin header for security
    origin = request.headers.get('Origin')
    if origin and origin not in ['https://claude.ai', 'https://localhost', 'http://localhost']:
        # Allow for development - in production, be more restrictive
        pass
    
    # Handle session management
    session_id = request.headers.get('Mcp-Session-Id')
    
    if request.method == 'DELETE':
        # Terminate session
        if session_id and session_id in sessions:
            del sessions[session_id]
            logger.info(f"Session {session_id} terminated")
        return '', 204
    
    elif request.method == 'GET':
        # GET request - could be for SSE streaming or session resumption
        accept_header = request.headers.get('Accept', '')
        
        if 'text/event-stream' in accept_header:
            # Client wants SSE stream
            return Response(
                stream_with_context(sse_generator(session_id)),
                mimetype='text/event-stream',
                headers={
                    'Cache-Control': 'no-cache',
                    'Connection': 'keep-alive',
                    'Access-Control-Allow-Origin': '*',
                    'Access-Control-Allow-Headers': 'Content-Type, Mcp-Session-Id'
                }
            )
        else:
            # Return server info
            return jsonify({
                "name": "netbox-mcp-server",
                "version": "1.0.0",
                "protocolVersion": "2025-03-26",
                "capabilities": {
                    "tools": {}
                },
                "instructions": "NetBox MCP Server - Query your NetBox instance using the Streamable HTTP transport"
            })
    
    elif request.method == 'POST':
        # POST request - handle MCP messages
        try:
            data = request.get_json()
            if not data:
                return jsonify({
                    "jsonrpc": "2.0",
                    "error": {
                        "code": -32700,
                        "message": "Parse error"
                    }
                }), 400
            
            # Handle the MCP message
            response = handle_mcp_message(data, session_id)
            
            # Check if we need to create a session
            if not session_id and data.get('method') == 'initialize':
                new_session_id = str(uuid.uuid4())
                sessions[new_session_id] = {
                    "created_at": datetime.utcnow(),
                    "initialized": True
                }
                response_headers = {'Mcp-Session-Id': new_session_id}
                return jsonify(response), 200, response_headers
            
            return jsonify(response)
            
        except Exception as e:
            logger.error(f"Error handling MCP message: {e}")
            return jsonify({
                "jsonrpc": "2.0",
                "error": {
                    "code": -32603,
                    "message": "Internal error"
                }
            }), 500

def sse_generator(session_id):
    """Generate SSE events for streaming responses"""
    # For now, just send a heartbeat - in a real implementation,
    # this would stream responses for long-running operations
    import time
    
    yield f"data: {json.dumps({'type': 'heartbeat', 'timestamp': datetime.utcnow().isoformat()})}\n\n"
    
    # Keep connection alive
    while True:
        time.sleep(30)
        yield f"data: {json.dumps({'type': 'heartbeat', 'timestamp': datetime.utcnow().isoformat()})}\n\n"

@run_async
async def handle_mcp_message(message, session_id=None):
    """Handle incoming MCP protocol messages"""
    method = message.get('method')
    msg_id = message.get('id')
    params = message.get('params', {})
    
    logger.info(f"Handling MCP message: {method}")
    
    try:
        if method == 'initialize':
            return {
                "jsonrpc": "2.0",
                "id": msg_id,
                "result": {
                    "protocolVersion": "2025-03-26",
                    "capabilities": {
                        "tools": {},
                        "prompts": {}
                    },
                    "serverInfo": {
                        "name": "netbox-mcp-server",
                        "version": "1.0.0"
                    }
                }
            }
        
        elif method == 'tools/list':
            return {
                "jsonrpc": "2.0",
                "id": msg_id,
                "result": {
                    "tools": get_mcp_tools()
                }
            }
        
        elif method == 'resources/list':
            return {
                "jsonrpc": "2.0",
                "id": msg_id,
                "result": {
                    "resources": []
                }
            }
        
        elif method == 'tools/call':
            tool_name = params.get('name')
            arguments = params.get('arguments', {})
            
            if not NETBOX_TOKEN:
                return {
                    "jsonrpc": "2.0",
                    "id": msg_id,
                    "error": {
                        "code": -32000,
                        "message": "NetBox token not configured"
                    }
                }
            
            # Execute the tool
            netbox_client = NetBoxClient(NETBOX_URL, NETBOX_TOKEN)
            result = await execute_tool(tool_name, arguments, netbox_client)
            
            return {
                "jsonrpc": "2.0",
                "id": msg_id,
                "result": {
                    "content": result
                }
            }
        
        elif method == 'prompts/list':
            return {
                "jsonrpc": "2.0",
                "id": msg_id,
                "result": {
                    "prompts": get_mcp_prompts()
                }
            }
        
        elif method == 'prompts/get':
            prompt_name = params.get('name')
            if not prompt_name:
                return {
                    "jsonrpc": "2.0",
                    "id": msg_id,
                    "error": {
                        "code": -32602,
                        "message": "Missing required parameter: name"
                    }
                }
            
            # Find the requested prompt
            prompts = get_mcp_prompts()
            prompt = next((p for p in prompts if p['name'] == prompt_name), None)
            
            if not prompt:
                return {
                    "jsonrpc": "2.0",
                    "id": msg_id,
                    "error": {
                        "code": -32602,
                        "message": f"Prompt not found: {prompt_name}"
                    }
                }
            
            # Generate prompt content based on the prompt type
            prompt_content = generate_prompt_content(prompt_name, params.get('arguments', {}))
            
            return {
                "jsonrpc": "2.0",
                "id": msg_id,
                "result": {
                    "description": prompt['description'],
                    "messages": prompt_content
                }
            }
        
        else:
            return {
                "jsonrpc": "2.0",
                "id": msg_id,
                "error": {
                    "code": -32601,
                    "message": f"Method not found: {method}"
                }
            }
    
    except Exception as e:
        logger.error(f"Error executing MCP method {method}: {e}")
        return {
            "jsonrpc": "2.0",
            "id": msg_id,
            "error": {
                "code": -32603,
                "message": f"Internal error: {str(e)}"
            }
        }

def generate_prompt_content(prompt_name: str, arguments: Dict[str, Any]) -> List[Dict[str, Any]]:
    """Generate content for MCP prompts"""
    
    if prompt_name == "device-overview":
        site_filter = arguments.get('site', '')
        site_text = f" at site '{site_filter}'" if site_filter else ""
        return [
            {
                "role": "user",
                "content": {
                    "type": "text",
                    "text": f"Please provide an overview of all devices{site_text} in NetBox. Include device counts by type and role, and highlight any important status information."
                }
            }
        ]
    
    elif prompt_name == "site-summary":
        site_name = arguments.get('site_name', '')
        return [
            {
                "role": "user", 
                "content": {
                    "type": "text",
                    "text": f"Please provide a comprehensive summary of the '{site_name}' site in NetBox. Include details about devices, racks, IP allocations, and any other relevant infrastructure information."
                }
            }
        ]
    
    elif prompt_name == "ip-management":
        prefix = arguments.get('prefix', '')
        prefix_text = f" for the {prefix} network" if prefix else ""
        return [
            {
                "role": "user",
                "content": {
                    "type": "text", 
                    "text": f"Help me explore IP address management in NetBox{prefix_text}. Show me available prefixes, IP utilization, and suggest any optimization opportunities."
                }
            }
        ]
    
    elif prompt_name == "device-troubleshoot":
        device_name = arguments.get('device_name', '')
        return [
            {
                "role": "user",
                "content": {
                    "type": "text",
                    "text": f"Help me troubleshoot connectivity and interface issues for device '{device_name}'. Check the device details, interface status, IP assignments, and identify any potential problems."
                }
            }
        ]
    
    elif prompt_name == "network-infrastructure":
        focus_area = arguments.get('focus_area', 'all')
        focus_text = f"focusing on {focus_area}" if focus_area != 'all' else "covering all areas"
        return [
            {
                "role": "user",
                "content": {
                    "type": "text",
                    "text": f"Analyze the network infrastructure in NetBox, {focus_text}. Provide insights about VLANs, circuits, racks, and their utilization patterns."
                }
            }
        ]
    
    else:
        return [
            {
                "role": "user",
                "content": {
                    "type": "text",
                    "text": f"Unknown prompt: {prompt_name}"
                }
            }
        ]

# Health check endpoint
@app.route('/health', methods=['GET'])
def health_check():
    """Health check endpoint"""
    return jsonify({
        "status": "healthy",
        "timestamp": datetime.utcnow().isoformat(),
        "netbox_url": NETBOX_URL,
        "netbox_configured": bool(NETBOX_TOKEN),
        "transport": "streamable-http",
        "protocol_version": "2025-03-26",
        "mcp_endpoint": "/api/mcp"
    })

# Tool execution functions
async def execute_tool(tool_name: str, args: Dict[str, Any], netbox_client: NetBoxClient) -> List[Dict[str, Any]]:
    """Execute a tool and return results"""
    tools = {
        "search_devices": search_devices,
        "get_device_details": get_device_details,
        "get_device_interfaces": get_device_interfaces,
        "get_sites": get_sites,
        "get_site_details": get_site_details,
        "search_ip_addresses": search_ip_addresses,
        "get_prefixes": get_prefixes,
        "get_available_ips": get_available_ips,
        "search_vlans": search_vlans,
        "search_circuits": search_circuits,
        "search_racks": search_racks,
        "get_rack_details": get_rack_details,
        "search_rack_reservations": search_rack_reservations,
        "get_rack_reservation_details": get_rack_reservation_details,
        "search_rack_roles": search_rack_roles,
        "search_rack_types": search_rack_types,
        "search_device_bays": search_device_bays,
        "get_device_bay_details": get_device_bay_details,
        "search_device_bay_templates": search_device_bay_templates,
        "get_device_bay_template_details": get_device_bay_template_details,
        "search_device_roles": search_device_roles,
        "get_device_role_details": get_device_role_details,
        "search_device_types": search_device_types,
        "get_device_type_details": get_device_type_details,
<<<<<<< HEAD
        "search_vlan_translation_policies": search_vlan_translation_policies,
        "search_vlan_translation_rules": search_vlan_translation_rules,
        "search_fhrp_groups": search_fhrp_groups,
        "search_fhrp_group_assignments": search_fhrp_group_assignments,
        "search_route_targets": search_route_targets,
        "search_services": search_services,
        "search_service_templates": search_service_templates
=======
        "search_asns": search_asns,
        "get_asn_details": get_asn_details,
        "search_asn_ranges": search_asn_ranges,
        "get_asn_range_details": get_asn_range_details,
        "search_aggregates": search_aggregates,
        "get_aggregate_details": get_aggregate_details,
        "search_ip_ranges": search_ip_ranges,
        "get_ip_range_details": get_ip_range_details,
        "search_rirs": search_rirs,
        "get_rir_details": get_rir_details,
        "search_ipam_roles": search_ipam_roles,
        "get_ipam_role_details": get_ipam_role_details,
        "search_vrfs": search_vrfs,
        "get_vrf_details": get_vrf_details,
        "search_vlan_groups": search_vlan_groups,
        "get_vlan_group_details": get_vlan_group_details
>>>>>>> 8ec1d855
    }
    
    if tool_name not in tools:
        raise ValueError(f"Unknown tool: {tool_name}")
    
    return await tools[tool_name](args, netbox_client)

async def search_devices(args: Dict[str, Any], netbox_client: NetBoxClient) -> List[Dict[str, Any]]:
    """Search for devices"""
    params = {"limit": args.get("limit", 10)}
    
    if "name" in args:
        params["name__icontains"] = args["name"]
    if "site" in args:
        params["site"] = args["site"]
    if "device_type" in args:
        params["device_type"] = args["device_type"]
    if "role" in args:
        params["role"] = args["role"]
    if "status" in args:
        params["status"] = args["status"]
    
    result = await netbox_client.get("dcim/devices/", params)
    devices = result.get("results", [])
    count = result.get("count", 0)
    
    if not devices:
        return [{"type": "text", "text": "No devices found matching the criteria."}]
    
    output = f"Found {count} devices:\n\n"
    for device in devices:
        site_name = device.get("site", {}).get("name", "Unknown")
        device_type = device.get("device_type", {}).get("model", "Unknown")
        role = device.get("role", {}).get("name", "Unknown")
        status = device.get("status", {}).get("label", "Unknown")
        
        output += f"• **{device['name']}** (ID: {device['id']})\n"
        output += f"  - Site: {site_name}\n"
        output += f"  - Type: {device_type}\n"
        output += f"  - Role: {role}\n"
        output += f"  - Status: {status}\n\n"
    
    return [{"type": "text", "text": output}]

async def get_device_interfaces(args: Dict[str, Any], netbox_client: NetBoxClient) -> List[Dict[str, Any]]:
    """Get interfaces for a device"""
    device_id = args.get("device_id")
    device_name = args.get("device_name")
    
    if not device_id and not device_name:
        return [{"type": "text", "text": "Either device_id or device_name must be provided"}]
    
    if device_name and not device_id:
        search_result = await netbox_client.get("dcim/devices/", {"name": device_name})
        devices = search_result.get("results", [])
        if not devices:
            return [{"type": "text", "text": f"Device '{device_name}' not found"}]
        device_id = devices[0]["id"]
    
    params = {"device_id": device_id}
    if "interface_type" in args:
        params["type"] = args["interface_type"]
    if "enabled" in args:
        params["enabled"] = args["enabled"]
    
    result = await netbox_client.get("dcim/interfaces/", params)
    interfaces = result.get("results", [])
    
    if not interfaces:
        return [{"type": "text", "text": "No interfaces found for this device."}]
    
    output = f"Interfaces for device ID {device_id}:\n\n"
    for interface in interfaces:
        enabled = interface.get("enabled", False)
        iface_type = interface.get("type", {}).get("label", "Unknown")
        
        output += f"• **{interface['name']}**\n"
        output += f"  - Type: {iface_type}\n"
        output += f"  - Enabled: {'Yes' if enabled else 'No'}\n"
        
        if interface.get("description"):
            output += f"  - Description: {interface['description']}\n"
        
        if interface.get("mtu"):
            output += f"  - MTU: {interface['mtu']}\n"
        
        # Show connected cable if any
        if interface.get("cable"):
            cable_id = interface["cable"]["id"]
            output += f"  - Cable: {cable_id}\n"
        
        output += "\n"
    
    return [{"type": "text", "text": output}]

async def get_site_details(args: Dict[str, Any], netbox_client: NetBoxClient) -> List[Dict[str, Any]]:
    """Get comprehensive site information"""
    site_id = args.get("site_id")
    site_name = args.get("site_name")
    include_devices = args.get("include_devices", True)
    include_racks = args.get("include_racks", True)
    
    if not site_id and not site_name:
        return [{"type": "text", "text": "Either site_id or site_name must be provided"}]
    
    if site_name and not site_id:
        search_result = await netbox_client.get("dcim/sites/", {"name": site_name})
        sites = search_result.get("results", [])
        if not sites:
            return [{"type": "text", "text": f"Site '{site_name}' not found"}]
        site_id = sites[0]["id"]
    
    # Get site details
    site = await netbox_client.get(f"dcim/sites/{site_id}/")
    
    region_name = site.get("region", {}).get("name", "No region") if site.get("region") else "No region"
    status = site.get("status", {}).get("label", "Unknown")
    
    output = f"# Site Details: {site['name']}\n\n"
    output += f"**Basic Information:**\n"
    output += f"- ID: {site['id']}\n"
    output += f"- Name: {site['name']}\n"
    output += f"- Slug: {site['slug']}\n"
    output += f"- Status: {status}\n"
    output += f"- Region: {region_name}\n"
    
    if site.get("description"):
        output += f"- Description: {site['description']}\n"
    
    output += "\n"
    
    # Include device summary if requested
    if include_devices:
        device_result = await netbox_client.get("dcim/devices/", {"site_id": site_id, "limit": 100})
        devices = device_result.get("results", [])
        device_count = device_result.get("count", 0)
        
        output += f"**Devices ({device_count} total):**\n"
        if devices:
            # Group by role for summary
            roles = {}
            for device in devices:
                role = device.get("role", {}).get("name", "Unknown")
                if role not in roles:
                    roles[role] = 0
                roles[role] += 1
            
            for role, count in roles.items():
                output += f"- {role}: {count} devices\n"
        else:
            output += "- No devices found\n"
        output += "\n"
    
    # Include rack summary if requested
    if include_racks:
        rack_result = await netbox_client.get("dcim/racks/", {"site_id": site_id, "limit": 100})
        racks = rack_result.get("results", [])
        rack_count = rack_result.get("count", 0)
        
        output += f"**Racks ({rack_count} total):**\n"
        if racks:
            for rack in racks[:10]:  # Show first 10 racks
                status = rack.get("status", {}).get("label", "Unknown")
                u_height = rack.get("u_height", "Unknown")
                output += f"- {rack['name']}: {u_height}U, Status: {status}\n"
            
            if rack_count > 10:
                output += f"- ... and {rack_count - 10} more racks\n"
        else:
            output += "- No racks found\n"
    
    return [{"type": "text", "text": output}]

async def get_prefixes(args: Dict[str, Any], netbox_client: NetBoxClient) -> List[Dict[str, Any]]:
    """Search and list IP prefixes/subnets"""
    params = {"limit": args.get("limit", 10)}
    
    if "prefix" in args:
        params["prefix"] = args["prefix"]
    if "within" in args:
        params["within"] = args["within"]
    if "family" in args:
        params["family"] = args["family"]
    if "status" in args:
        params["status"] = args["status"]
    if "site" in args:
        params["site"] = args["site"]
    if "vrf" in args:
        params["vrf"] = args["vrf"]
    if "role" in args:
        params["role"] = args["role"]
    
    result = await netbox_client.get("ipam/prefixes/", params)
    prefixes = result.get("results", [])
    count = result.get("count", 0)
    
    if not prefixes:
        return [{"type": "text", "text": "No prefixes found matching the criteria."}]
    
    output = f"Found {count} prefixes:\n\n"
    for prefix in prefixes:
        vrf_name = prefix.get("vrf", {}).get("name", "Global") if prefix.get("vrf") else "Global"
        status = prefix.get("status", {}).get("label", "Unknown")
        role = prefix.get("role", {}).get("name", "No role") if prefix.get("role") else "No role"
        site = prefix.get("site", {}).get("name", "No site") if prefix.get("site") else "No site"
        
        output += f"• **{prefix['prefix']}**\n"
        output += f"  - VRF: {vrf_name}\n"
        output += f"  - Status: {status}\n"
        output += f"  - Role: {role}\n"
        output += f"  - Site: {site}\n"
        
        if prefix.get("description"):
            output += f"  - Description: {prefix['description']}\n"
        
        output += "\n"
    
    return [{"type": "text", "text": output}]

async def get_available_ips(args: Dict[str, Any], netbox_client: NetBoxClient) -> List[Dict[str, Any]]:
    """Find available IP addresses within a prefix"""
    prefix_id = args.get("prefix_id")
    prefix = args.get("prefix")
    count = args.get("count", 10)
    
    if not prefix_id and not prefix:
        return [{"type": "text", "text": "Either prefix_id or prefix must be provided"}]
    
    if prefix and not prefix_id:
        search_result = await netbox_client.get("ipam/prefixes/", {"prefix": prefix})
        prefixes = search_result.get("results", [])
        if not prefixes:
            return [{"type": "text", "text": f"Prefix '{prefix}' not found"}]
        prefix_id = prefixes[0]["id"]
    
    # NetBox API endpoint for available IPs
    result = await netbox_client.get(f"ipam/prefixes/{prefix_id}/available-ips/", {"limit": count})
    
    if not result:
        return [{"type": "text", "text": "No available IP addresses found in this prefix."}]
    
    output = f"Available IP addresses (showing up to {count}):\n\n"
    for ip in result:
        output += f"• {ip['address']}\n"
    
    return [{"type": "text", "text": output}]

async def search_vlans(args: Dict[str, Any], netbox_client: NetBoxClient) -> List[Dict[str, Any]]:
    """Search for VLANs"""
    params = {"limit": args.get("limit", 10)}
    
    if "vid" in args:
        params["vid"] = args["vid"]
    if "name" in args:
        params["name__icontains"] = args["name"]
    if "site" in args:
        params["site"] = args["site"]
    if "group" in args:
        params["group"] = args["group"]
    if "status" in args:
        params["status"] = args["status"]
    
    result = await netbox_client.get("ipam/vlans/", params)
    vlans = result.get("results", [])
    count = result.get("count", 0)
    
    if not vlans:
        return [{"type": "text", "text": "No VLANs found matching the criteria."}]
    
    output = f"Found {count} VLANs:\n\n"
    for vlan in vlans:
        status = vlan.get("status", {}).get("label", "Unknown")
        site = vlan.get("site", {}).get("name", "No site") if vlan.get("site") else "No site"
        group = vlan.get("group", {}).get("name", "No group") if vlan.get("group") else "No group"
        
        output += f"• **VLAN {vlan['vid']}** - {vlan['name']}\n"
        output += f"  - Status: {status}\n"
        output += f"  - Site: {site}\n"
        output += f"  - Group: {group}\n"
        
        if vlan.get("description"):
            output += f"  - Description: {vlan['description']}\n"
        
        output += "\n"
    
    return [{"type": "text", "text": output}]

async def search_circuits(args: Dict[str, Any], netbox_client: NetBoxClient) -> List[Dict[str, Any]]:
    """Search for circuits"""
    params = {"limit": args.get("limit", 10)}
    
    if "cid" in args:
        params["cid__icontains"] = args["cid"]
    if "provider" in args:
        params["provider"] = args["provider"]
    if "type" in args:
        params["type"] = args["type"]
    if "status" in args:
        params["status"] = args["status"]
    if "site" in args:
        params["site"] = args["site"]
    
    result = await netbox_client.get("circuits/circuits/", params)
    circuits = result.get("results", [])
    count = result.get("count", 0)
    
    if not circuits:
        return [{"type": "text", "text": "No circuits found matching the criteria."}]
    
    output = f"Found {count} circuits:\n\n"
    for circuit in circuits:
        provider = circuit.get("provider", {}).get("name", "Unknown")
        circuit_type = circuit.get("type", {}).get("name", "Unknown")
        status = circuit.get("status", {}).get("label", "Unknown")
        
        output += f"• **{circuit['cid']}** (ID: {circuit['id']})\n"
        output += f"  - Provider: {provider}\n"
        output += f"  - Type: {circuit_type}\n"
        output += f"  - Status: {status}\n"
        
        if circuit.get("description"):
            output += f"  - Description: {circuit['description']}\n"
        
        # Show terminations if available
        if circuit.get("termination_a"):
            term_a = circuit["termination_a"]
            if term_a.get("site"):
                output += f"  - Termination A: {term_a['site']['name']}\n"
        
        if circuit.get("termination_z"):
            term_z = circuit["termination_z"]
            if term_z.get("site"):
                output += f"  - Termination Z: {term_z['site']['name']}\n"
        
        output += "\n"
    
    return [{"type": "text", "text": output}]

async def search_racks(args: Dict[str, Any], netbox_client: NetBoxClient) -> List[Dict[str, Any]]:
    """Search for equipment racks"""
    params = {"limit": args.get("limit", 10)}
    
    if "name" in args:
        params["name__icontains"] = args["name"]
    if "site" in args:
        params["site"] = args["site"]
    if "location" in args:
        params["location"] = args["location"]
    if "status" in args:
        params["status"] = args["status"]
    
    result = await netbox_client.get("dcim/racks/", params)
    racks = result.get("results", [])
    count = result.get("count", 0)
    
    if not racks:
        return [{"type": "text", "text": "No racks found matching the criteria."}]
    
    output = f"Found {count} racks:\n\n"
    for rack in racks:
        site = rack.get("site", {}).get("name", "Unknown")
        status = rack.get("status", {}).get("label", "Unknown")
        u_height = rack.get("u_height", "Unknown")
        location = rack.get("location", {}).get("name", "No location") if rack.get("location") else "No location"
        
        output += f"• **{rack['name']}** (ID: {rack['id']})\n"
        output += f"  - Site: {site}\n"
        output += f"  - Location: {location}\n"
        output += f"  - Height: {u_height}U\n"
        output += f"  - Status: {status}\n"
        
        if rack.get("description"):
            output += f"  - Description: {rack['description']}\n"
        
        output += "\n"
    
    return [{"type": "text", "text": output}]

async def get_rack_details(args: Dict[str, Any], netbox_client: NetBoxClient) -> List[Dict[str, Any]]:
    """Get detailed rack information"""
    rack_id = args.get("rack_id")
    rack_name = args.get("rack_name")
    
    if not rack_id and not rack_name:
        return [{"type": "text", "text": "Either rack_id or rack_name must be provided"}]
    
    if rack_name and not rack_id:
        search_result = await netbox_client.get("dcim/racks/", {"name": rack_name})
        racks = search_result.get("results", [])
        if not racks:
            return [{"type": "text", "text": f"Rack '{rack_name}' not found"}]
        rack_id = racks[0]["id"]
    
    rack = await netbox_client.get(f"dcim/racks/{rack_id}/")
    
    site_name = rack.get("site", {}).get("name", "Unknown")
    location = rack.get("location", {}).get("name", "No location") if rack.get("location") else "No location"
    status = rack.get("status", {}).get("label", "Unknown")
    role = rack.get("role", {}).get("name", "No role") if rack.get("role") else "No role"
    rack_type = rack.get("type", {}).get("model", "No type") if rack.get("type") else "No type"
    manufacturer = rack.get("type", {}).get("manufacturer", {}).get("name", "Unknown") if rack.get("type", {}).get("manufacturer") else "Unknown"
    
    output = f"# Rack Details: {rack['name']}\n\n"
    output += f"**Basic Information:**\n"
    output += f"- ID: {rack['id']}\n"
    output += f"- Name: {rack['name']}\n"
    output += f"- Status: {status}\n"
    output += f"- Site: {site_name}\n"
    output += f"- Location: {location}\n"
    output += f"- Role: {role}\n\n"
    
    output += f"**Physical Specifications:**\n"
    output += f"- Height: {rack.get('u_height', 'Unknown')}U\n"
    output += f"- Type: {rack_type}\n"
    output += f"- Manufacturer: {manufacturer}\n"
    output += f"- Width: {rack.get('width', {}).get('label', 'Unknown') if rack.get('width') else 'Unknown'}\n"
    output += f"- Depth: {rack.get('depth_mm', 'Unknown')}mm\n\n"
    
    if rack.get("description"):
        output += f"**Description:**\n{rack['description']}\n\n"
    
    if rack.get("comments"):
        output += f"**Comments:**\n{rack['comments']}\n\n"
    
    # Get rack utilization info
    try:
        elevation = await netbox_client.get(f"dcim/racks/{rack_id}/elevation/")
        if elevation:
            output += f"**Utilization:**\n"
            used_units = sum(1 for unit in elevation if unit.get("device"))
            total_units = rack.get("u_height", 0)
            if total_units > 0:
                utilization = (used_units / total_units) * 100
                output += f"- Used Units: {used_units}/{total_units} ({utilization:.1f}%)\n"
    except Exception:
        # Elevation endpoint might not be available or accessible
        pass
    
    return [{"type": "text", "text": output}]

async def search_rack_reservations(args: Dict[str, Any], netbox_client: NetBoxClient) -> List[Dict[str, Any]]:
    """Search for rack reservations"""
    params = {"limit": args.get("limit", 10)}
    
    if "rack" in args:
        params["rack"] = args["rack"]
    if "user" in args:
        params["user"] = args["user"]
    if "description" in args:
        params["description__icontains"] = args["description"]
    
    result = await netbox_client.get("dcim/rack-reservations/", params)
    reservations = result.get("results", [])
    count = result.get("count", 0)
    
    if not reservations:
        return [{"type": "text", "text": "No rack reservations found matching the criteria."}]
    
    output = f"Found {count} rack reservations:\n\n"
    for reservation in reservations:
        rack_name = reservation.get("rack", {}).get("name", "Unknown")
        user = reservation.get("user", {}).get("username", "Unknown")
        units = reservation.get("units", [])
        created = reservation.get("created", "Unknown")
        
        output += f"• **Reservation ID: {reservation['id']}**\n"
        output += f"  - Rack: {rack_name}\n"
        output += f"  - User: {user}\n"
        output += f"  - Units: {', '.join(map(str, units)) if units else 'No units specified'}\n"
        output += f"  - Created: {created[:10] if created != 'Unknown' else 'Unknown'}\n"
        
        if reservation.get("description"):
            output += f"  - Description: {reservation['description']}\n"
        
        output += "\n"
    
    return [{"type": "text", "text": output}]

async def get_rack_reservation_details(args: Dict[str, Any], netbox_client: NetBoxClient) -> List[Dict[str, Any]]:
    """Get detailed rack reservation information"""
    reservation_id = args.get("reservation_id")
    
    if not reservation_id:
        return [{"type": "text", "text": "reservation_id must be provided"}]
    
    try:
        reservation = await netbox_client.get(f"dcim/rack-reservations/{reservation_id}/")
    except Exception as e:
        return [{"type": "text", "text": f"Rack reservation with ID {reservation_id} not found"}]
    
    rack_name = reservation.get("rack", {}).get("name", "Unknown")
    rack_id = reservation.get("rack", {}).get("id", "Unknown")
    user = reservation.get("user", {}).get("username", "Unknown")
    units = reservation.get("units", [])
    created = reservation.get("created", "Unknown")
    
    output = f"# Rack Reservation Details: {reservation['id']}\n\n"
    output += f"**Basic Information:**\n"
    output += f"- ID: {reservation['id']}\n"
    output += f"- Rack: {rack_name} (ID: {rack_id})\n"
    output += f"- User: {user}\n"
    output += f"- Created: {created}\n\n"
    
    if units:
        output += f"**Reserved Units:**\n"
        units.sort()
        output += f"- Units: {', '.join(map(str, units))}\n"
        output += f"- Total Units Reserved: {len(units)}\n\n"
    
    if reservation.get("description"):
        output += f"**Description:**\n{reservation['description']}\n\n"
    
    return [{"type": "text", "text": output}]

async def search_rack_roles(args: Dict[str, Any], netbox_client: NetBoxClient) -> List[Dict[str, Any]]:
    """Search for rack roles"""
    params = {"limit": args.get("limit", 10)}
    
    if "name" in args:
        params["name__icontains"] = args["name"]
    if "slug" in args:
        params["slug"] = args["slug"]
    
    result = await netbox_client.get("dcim/rack-roles/", params)
    roles = result.get("results", [])
    count = result.get("count", 0)
    
    if not roles:
        return [{"type": "text", "text": "No rack roles found matching the criteria."}]
    
    output = f"Found {count} rack roles:\n\n"
    for role in roles:
        color = role.get("color", "Unknown")
        
        output += f"• **{role['name']}** (ID: {role['id']})\n"
        output += f"  - Slug: {role['slug']}\n"
        output += f"  - Color: #{color}\n"
        
        if role.get("description"):
            output += f"  - Description: {role['description']}\n"
        
        output += "\n"
    
    return [{"type": "text", "text": output}]

async def search_rack_types(args: Dict[str, Any], netbox_client: NetBoxClient) -> List[Dict[str, Any]]:
    """Search for rack types"""
    params = {"limit": args.get("limit", 10)}
    
    if "model" in args:
        params["model__icontains"] = args["model"]
    if "manufacturer" in args:
        params["manufacturer"] = args["manufacturer"]
    if "slug" in args:
        params["slug"] = args["slug"]
    if "u_height" in args:
        params["u_height"] = args["u_height"]
    
    result = await netbox_client.get("dcim/rack-types/", params)
    rack_types = result.get("results", [])
    count = result.get("count", 0)
    
    if not rack_types:
        return [{"type": "text", "text": "No rack types found matching the criteria."}]
    
    output = f"Found {count} rack types:\n\n"
    for rack_type in rack_types:
        manufacturer = rack_type.get("manufacturer", {}).get("name", "Unknown")
        
        output += f"• **{rack_type['model']}** (ID: {rack_type['id']})\n"
        output += f"  - Manufacturer: {manufacturer}\n"
        output += f"  - Slug: {rack_type['slug']}\n"
        output += f"  - Height: {rack_type.get('u_height', 'Unknown')}U\n"
        output += f"  - Width: {rack_type.get('width', {}).get('label', 'Unknown')}\n"
        output += f"  - Depth: {rack_type.get('depth_mm', 'Unknown')}mm\n"
        
        if rack_type.get("description"):
            output += f"  - Description: {rack_type['description']}\n"
        
        output += "\n"
    
    return [{"type": "text", "text": output}]

async def get_device_details(args: Dict[str, Any], netbox_client: NetBoxClient) -> List[Dict[str, Any]]:
    """Get detailed device information"""
    device_id = args.get("device_id")
    device_name = args.get("device_name")
    
    if not device_id and not device_name:
        return [{"type": "text", "text": "Either device_id or device_name must be provided"}]
    
    if device_name and not device_id:
        search_result = await netbox_client.get("dcim/devices/", {"name": device_name})
        devices = search_result.get("results", [])
        if not devices:
            return [{"type": "text", "text": f"Device '{device_name}' not found"}]
        device_id = devices[0]["id"]
    
    device = await netbox_client.get(f"dcim/devices/{device_id}/")
    
    site_name = device.get("site", {}).get("name", "Unknown")
    device_type = device.get("device_type", {}).get("model", "Unknown")
    manufacturer = device.get("device_type", {}).get("manufacturer", {}).get("name", "Unknown")
    role = device.get("role", {}).get("name", "Unknown")
    status = device.get("status", {}).get("label", "Unknown")
    serial = device.get("serial", "N/A")
    
    output = f"# Device Details: {device['name']}\n\n"
    output += f"**Basic Information:**\n"
    output += f"- ID: {device['id']}\n"
    output += f"- Name: {device['name']}\n"
    output += f"- Status: {status}\n"
    output += f"- Site: {site_name}\n"
    output += f"- Role: {role}\n\n"
    
    output += f"**Hardware:**\n"
    output += f"- Manufacturer: {manufacturer}\n"
    output += f"- Model: {device_type}\n"
    output += f"- Serial Number: {serial}\n\n"
    
    if device.get("primary_ip4"):
        output += f"**Network:**\n"
        output += f"- Primary IPv4: {device['primary_ip4']['address']}\n"
    
    if device.get("primary_ip6"):
        output += f"- Primary IPv6: {device['primary_ip6']['address']}\n"
    
    return [{"type": "text", "text": output}]

async def get_sites(args: Dict[str, Any], netbox_client: NetBoxClient) -> List[Dict[str, Any]]:
    """Get sites"""
    params = {"limit": args.get("limit", 10)}
    
    if "name" in args:
        params["name__icontains"] = args["name"]
    if "region" in args:
        params["region"] = args["region"]
    
    result = await netbox_client.get("dcim/sites/", params)
    sites = result.get("results", [])
    count = result.get("count", 0)
    
    if not sites:
        return [{"type": "text", "text": "No sites found matching the criteria."}]
    
    output = f"Found {count} sites:\n\n"
    for site in sites:
        region_name = site.get("region", {}).get("name", "No region") if site.get("region") else "No region"
        status = site.get("status", {}).get("label", "Unknown")
        
        output += f"• **{site['name']}** (ID: {site['id']})\n"
        output += f"  - Slug: {site['slug']}\n"
        output += f"  - Status: {status}\n"
        output += f"  - Region: {region_name}\n"
        
        if site.get("description"):
            output += f"  - Description: {site['description']}\n"
        
        output += "\n"
    
    return [{"type": "text", "text": output}]

async def search_ip_addresses(args: Dict[str, Any], netbox_client: NetBoxClient) -> List[Dict[str, Any]]:
    """Search for IP addresses"""
    params = {"limit": args.get("limit", 10)}
    
    if "address" in args:
        params["address__contains"] = args["address"]
    if "vrf" in args:
        params["vrf"] = args["vrf"]
    if "status" in args:
        params["status"] = args["status"]
    
    result = await netbox_client.get("ipam/ip-addresses/", params)
    ips = result.get("results", [])
    count = result.get("count", 0)
    
    if not ips:
        return [{"type": "text", "text": "No IP addresses found matching the criteria."}]
    
    output = f"Found {count} IP addresses:\n\n"
    for ip in ips:
        vrf_name = ip.get("vrf", {}).get("name", "Global") if ip.get("vrf") else "Global"
        status = ip.get("status", {}).get("label", "Unknown")
        assigned_object = ip.get("assigned_object")
        
        output += f"• **{ip['address']}**\n"
        output += f"  - VRF: {vrf_name}\n"
        output += f"  - Status: {status}\n"
        
        if assigned_object:
            output += f"  - Assigned to: {assigned_object.get('name', 'Unknown')}\n"
        
        output += "\n"
    
    return [{"type": "text", "text": output}]

async def search_device_bays(args: Dict[str, Any], netbox_client: NetBoxClient) -> List[Dict[str, Any]]:
    """Search for device bays"""
    params = {"limit": args.get("limit", 10)}
    
    # Handle device filtering by ID or name
    device_id = args.get("device_id")
    device_name = args.get("device_name")
    
    if device_name and not device_id:
        search_result = await netbox_client.get("dcim/devices/", {"name": device_name})
        devices = search_result.get("results", [])
        if not devices:
            return [{"type": "text", "text": f"Device '{device_name}' not found"}]
        device_id = devices[0]["id"]
    
    if device_id:
        params["device_id"] = device_id
    if "name" in args:
        params["name__icontains"] = args["name"]
    
    result = await netbox_client.get("dcim/device-bays/", params)
    bays = result.get("results", [])
    count = result.get("count", 0)
    
    if not bays:
        return [{"type": "text", "text": "No device bays found matching the criteria."}]
    
    output = f"Found {count} device bays:\n\n"
    for bay in bays:
        device_name = bay.get("device", {}).get("name", "Unknown")
        installed_device = bay.get("installed_device")
        
        output += f"• **{bay['name']}** (ID: {bay['id']})\n"
        output += f"  - Device: {device_name}\n"
        output += f"  - Label: {bay.get('label', 'N/A')}\n"
        
        if installed_device:
            output += f"  - Installed Device: {installed_device.get('name', 'Unknown')}\n"
        else:
            output += f"  - Status: Empty\n"
        
        if bay.get("description"):
            output += f"  - Description: {bay['description']}\n"
        
        output += "\n"
    
    return [{"type": "text", "text": output}]

async def get_device_bay_details(args: Dict[str, Any], netbox_client: NetBoxClient) -> List[Dict[str, Any]]:
    """Get detailed device bay information"""
    bay_id = args.get("bay_id")
    device_id = args.get("device_id")
    bay_name = args.get("bay_name")
    
    if not bay_id and not (device_id and bay_name):
        return [{"type": "text", "text": "Either bay_id or both device_id and bay_name must be provided"}]
    
    if not bay_id:
        # Search for bay by device and name
        search_result = await netbox_client.get("dcim/device-bays/", {"device_id": device_id, "name": bay_name})
        bays = search_result.get("results", [])
        if not bays:
            return [{"type": "text", "text": f"Device bay '{bay_name}' not found in device ID {device_id}"}]
        bay_id = bays[0]["id"]
    
    bay = await netbox_client.get(f"dcim/device-bays/{bay_id}/")
    
    device_name = bay.get("device", {}).get("name", "Unknown")
    installed_device = bay.get("installed_device")
    
    output = f"# Device Bay Details: {bay['name']}\n\n"
    output += f"**Basic Information:**\n"
    output += f"- ID: {bay['id']}\n"
    output += f"- Name: {bay['name']}\n"
    output += f"- Label: {bay.get('label', 'N/A')}\n"
    output += f"- Device: {device_name}\n\n"
    
    if installed_device:
        output += f"**Installed Device:**\n"
        output += f"- Name: {installed_device.get('name', 'Unknown')}\n"
        output += f"- Model: {installed_device.get('device_type', {}).get('model', 'Unknown')}\n"
    else:
        output += f"**Status:** Empty bay\n"
    
    if bay.get("description"):
        output += f"\n**Description:** {bay['description']}\n"
    
    return [{"type": "text", "text": output}]

async def search_device_bay_templates(args: Dict[str, Any], netbox_client: NetBoxClient) -> List[Dict[str, Any]]:
    """Search for device bay templates"""
    params = {"limit": args.get("limit", 10)}
    
    if "device_type_id" in args:
        params["device_type_id"] = args["device_type_id"]
    if "name" in args:
        params["name__icontains"] = args["name"]
    
    result = await netbox_client.get("dcim/device-bay-templates/", params)
    templates = result.get("results", [])
    count = result.get("count", 0)
    
    if not templates:
        return [{"type": "text", "text": "No device bay templates found matching the criteria."}]
    
    output = f"Found {count} device bay templates:\n\n"
    for template in templates:
        device_type = template.get("device_type", {})
        device_type_name = f"{device_type.get('manufacturer', {}).get('name', 'Unknown')} {device_type.get('model', 'Unknown')}"
        
        output += f"• **{template['name']}** (ID: {template['id']})\n"
        output += f"  - Device Type: {device_type_name}\n"
        output += f"  - Label: {template.get('label', 'N/A')}\n"
        
        if template.get("description"):
            output += f"  - Description: {template['description']}\n"
        
        output += "\n"
    
    return [{"type": "text", "text": output}]

async def get_device_bay_template_details(args: Dict[str, Any], netbox_client: NetBoxClient) -> List[Dict[str, Any]]:
    """Get detailed device bay template information"""
    template_id = args.get("template_id")
    
    if not template_id:
        return [{"type": "text", "text": "template_id must be provided"}]
    
    template = await netbox_client.get(f"dcim/device-bay-templates/{template_id}/")
    
    device_type = template.get("device_type", {})
    device_type_name = f"{device_type.get('manufacturer', {}).get('name', 'Unknown')} {device_type.get('model', 'Unknown')}"
    
    output = f"# Device Bay Template Details: {template['name']}\n\n"
    output += f"**Basic Information:**\n"
    output += f"- ID: {template['id']}\n"
    output += f"- Name: {template['name']}\n"
    output += f"- Label: {template.get('label', 'N/A')}\n"
    output += f"- Device Type: {device_type_name}\n"
    
    if template.get("description"):
        output += f"\n**Description:** {template['description']}\n"
    
    return [{"type": "text", "text": output}]

async def search_device_roles(args: Dict[str, Any], netbox_client: NetBoxClient) -> List[Dict[str, Any]]:
    """Search for device roles"""
    params = {"limit": args.get("limit", 10)}
    
    if "name" in args:
        params["name__icontains"] = args["name"]
    if "slug" in args:
        params["slug"] = args["slug"]
    if "color" in args:
        params["color"] = args["color"]
    
    result = await netbox_client.get("dcim/device-roles/", params)
    roles = result.get("results", [])
    count = result.get("count", 0)
    
    if not roles:
        return [{"type": "text", "text": "No device roles found matching the criteria."}]
    
    output = f"Found {count} device roles:\n\n"
    for role in roles:
        output += f"• **{role['name']}** (ID: {role['id']})\n"
        output += f"  - Slug: {role['slug']}\n"
        output += f"  - Color: {role.get('color', 'N/A')}\n"
        output += f"  - VM Role: {'Yes' if role.get('vm_role') else 'No'}\n"
        
        if role.get("description"):
            output += f"  - Description: {role['description']}\n"
        
        output += "\n"
    
    return [{"type": "text", "text": output}]

async def get_device_role_details(args: Dict[str, Any], netbox_client: NetBoxClient) -> List[Dict[str, Any]]:
    """Get detailed device role information"""
    role_id = args.get("role_id")
    role_name = args.get("role_name")
    role_slug = args.get("role_slug")
    
    if not role_id and not role_name and not role_slug:
        return [{"type": "text", "text": "Either role_id, role_name, or role_slug must be provided"}]
    
    if not role_id:
        # Search for role by name or slug
        if role_name:
            search_result = await netbox_client.get("dcim/device-roles/", {"name": role_name})
        else:
            search_result = await netbox_client.get("dcim/device-roles/", {"slug": role_slug})
        
        roles = search_result.get("results", [])
        if not roles:
            identifier = role_name or role_slug
            return [{"type": "text", "text": f"Device role '{identifier}' not found"}]
        role_id = roles[0]["id"]
    
    role = await netbox_client.get(f"dcim/device-roles/{role_id}/")
    
    output = f"# Device Role Details: {role['name']}\n\n"
    output += f"**Basic Information:**\n"
    output += f"- ID: {role['id']}\n"
    output += f"- Name: {role['name']}\n"
    output += f"- Slug: {role['slug']}\n"
    output += f"- Color: {role.get('color', 'N/A')}\n"
    output += f"- VM Role: {'Yes' if role.get('vm_role') else 'No'}\n"
    
    if role.get("description"):
        output += f"\n**Description:** {role['description']}\n"
    
    return [{"type": "text", "text": output}]

async def search_device_types(args: Dict[str, Any], netbox_client: NetBoxClient) -> List[Dict[str, Any]]:
    """Search for device types"""
    params = {"limit": args.get("limit", 10)}
    
    if "model" in args:
        params["model__icontains"] = args["model"]
    if "manufacturer" in args:
        params["manufacturer"] = args["manufacturer"]
    if "slug" in args:
        params["slug"] = args["slug"]
    if "part_number" in args:
        params["part_number__icontains"] = args["part_number"]
    
    result = await netbox_client.get("dcim/device-types/", params)
    device_types = result.get("results", [])
    count = result.get("count", 0)
    
    if not device_types:
        return [{"type": "text", "text": "No device types found matching the criteria."}]
    
    output = f"Found {count} device types:\n\n"
    for device_type in device_types:
        manufacturer_name = device_type.get("manufacturer", {}).get("name", "Unknown")
        
        output += f"• **{device_type['model']}** (ID: {device_type['id']})\n"
        output += f"  - Manufacturer: {manufacturer_name}\n"
        output += f"  - Slug: {device_type['slug']}\n"
        output += f"  - Part Number: {device_type.get('part_number', 'N/A')}\n"
        output += f"  - Height (U): {device_type.get('u_height', 'N/A')}\n"
        
        if device_type.get("description"):
            output += f"  - Description: {device_type['description']}\n"
        
        output += "\n"
    
    return [{"type": "text", "text": output}]

async def get_device_type_details(args: Dict[str, Any], netbox_client: NetBoxClient) -> List[Dict[str, Any]]:
    """Get detailed device type information"""
    type_id = args.get("type_id")
    model = args.get("model")
    slug = args.get("slug")
    
    if not type_id and not model and not slug:
        return [{"type": "text", "text": "Either type_id, model, or slug must be provided"}]
    
    if not type_id:
        # Search for device type by model or slug
        if model:
            search_result = await netbox_client.get("dcim/device-types/", {"model": model})
        else:
            search_result = await netbox_client.get("dcim/device-types/", {"slug": slug})
        
        device_types = search_result.get("results", [])
        if not device_types:
            identifier = model or slug
            return [{"type": "text", "text": f"Device type '{identifier}' not found"}]
        type_id = device_types[0]["id"]
    
    device_type = await netbox_client.get(f"dcim/device-types/{type_id}/")
    
    manufacturer_name = device_type.get("manufacturer", {}).get("name", "Unknown")
    
    output = f"# Device Type Details: {device_type['model']}\n\n"
    output += f"**Basic Information:**\n"
    output += f"- ID: {device_type['id']}\n"
    output += f"- Model: {device_type['model']}\n"
    output += f"- Manufacturer: {manufacturer_name}\n"
    output += f"- Slug: {device_type['slug']}\n"
    output += f"- Part Number: {device_type.get('part_number', 'N/A')}\n\n"
    
    output += f"**Physical Specifications:**\n"
    output += f"- Height (U): {device_type.get('u_height', 'N/A')}\n"
    output += f"- Full Depth: {'Yes' if device_type.get('is_full_depth') else 'No'}\n"
    output += f"- Subdevice Role: {device_type.get('subdevice_role', {}).get('label', 'None') if device_type.get('subdevice_role') else 'None'}\n"
    
    if device_type.get("weight"):
        output += f"- Weight: {device_type['weight']} {device_type.get('weight_unit', {}).get('label', '')}\n"
    
    if device_type.get("description"):
        output += f"\n**Description:** {device_type['description']}\n"
    
    return [{"type": "text", "text": output}]

<<<<<<< HEAD
async def search_vlan_translation_policies(args: Dict[str, Any], netbox_client: NetBoxClient) -> List[Dict[str, Any]]:
    """Search for VLAN translation policies"""
    params = {"limit": args.get("limit", 10)}
    
    if "name" in args:
        params["name__icontains"] = args["name"]
    if "description" in args:
        params["description__icontains"] = args["description"]
    
    result = await netbox_client.get("ipam/vlan-translation-policies/", params)
    policies = result.get("results", [])
    count = result.get("count", 0)
    
    if not policies:
        return [{"type": "text", "text": "No VLAN translation policies found matching the criteria."}]
    
    output = f"Found {count} VLAN translation policies:\n\n"
    for policy in policies:
        output += f"• **{policy['name']}** (ID: {policy['id']})\n"
        if policy.get("description"):
            output += f"  - Description: {policy['description']}\n"
=======
# New IPAM Tools
async def search_asns(args: Dict[str, Any], netbox_client: NetBoxClient) -> List[Dict[str, Any]]:
    """Search for Autonomous System Numbers (ASNs)"""
    params = {"limit": args.get("limit", 10)}
    
    if "asn" in args:
        params["asn"] = args["asn"]
    if "name" in args:
        params["name__icontains"] = args["name"]
    if "rir" in args:
        params["rir"] = args["rir"]
    
    result = await netbox_client.get("ipam/asns/", params)
    asns = result.get("results", [])
    count = result.get("count", 0)
    
    if not asns:
        return [{"type": "text", "text": "No ASNs found matching the criteria."}]
    
    output = f"Found {count} ASNs:\n\n"
    for asn in asns:
        rir_name = asn.get("rir", {}).get("name", "Unknown") if asn.get("rir") else "No RIR"
        
        output += f"• **AS{asn['asn']}** - {asn.get('name', 'Unnamed')}\n"
        output += f"  - RIR: {rir_name}\n"
        
        if asn.get("description"):
            output += f"  - Description: {asn['description']}\n"
        
        output += "\n"
    
    return [{"type": "text", "text": output}]

async def get_asn_details(args: Dict[str, Any], netbox_client: NetBoxClient) -> List[Dict[str, Any]]:
    """Get detailed information about a specific ASN"""
    asn_id = args.get("asn_id")
    asn_number = args.get("asn")
    
    if not asn_id and not asn_number:
        return [{"type": "text", "text": "Either asn_id or asn must be provided"}]
    
    if asn_number and not asn_id:
        search_result = await netbox_client.get("ipam/asns/", {"asn": asn_number})
        asns = search_result.get("results", [])
        if not asns:
            return [{"type": "text", "text": f"ASN {asn_number} not found"}]
        asn_id = asns[0]["id"]
    
    asn = await netbox_client.get(f"ipam/asns/{asn_id}/")
    rir_name = asn.get("rir", {}).get("name", "Unknown") if asn.get("rir") else "No RIR"
    
    output = f"# ASN Details: AS{asn['asn']}\n\n"
    output += f"**Basic Information:**\n"
    output += f"- ASN: {asn['asn']}\n"
    output += f"- Name: {asn.get('name', 'Unnamed')}\n"
    output += f"- RIR: {rir_name}\n"
    
    if asn.get("description"):
        output += f"- Description: {asn['description']}\n"
    
    return [{"type": "text", "text": output}]

async def search_asn_ranges(args: Dict[str, Any], netbox_client: NetBoxClient) -> List[Dict[str, Any]]:
    """Search for ASN ranges"""
    params = {"limit": args.get("limit", 10)}
    
    if "name" in args:
        params["name__icontains"] = args["name"]
    if "rir" in args:
        params["rir"] = args["rir"]
    if "start" in args:
        params["start"] = args["start"]
    if "end" in args:
        params["end"] = args["end"]
    
    result = await netbox_client.get("ipam/asn-ranges/", params)
    ranges = result.get("results", [])
    count = result.get("count", 0)
    
    if not ranges:
        return [{"type": "text", "text": "No ASN ranges found matching the criteria."}]
    
    output = f"Found {count} ASN ranges:\n\n"
    for asn_range in ranges:
        rir_name = asn_range.get("rir", {}).get("name", "Unknown") if asn_range.get("rir") else "No RIR"
        
        output += f"• **{asn_range['name']}** (AS{asn_range['start']} - AS{asn_range['end']})\n"
        output += f"  - RIR: {rir_name}\n"
        output += f"  - Size: {asn_range['end'] - asn_range['start'] + 1} ASNs\n"
        
        if asn_range.get("description"):
            output += f"  - Description: {asn_range['description']}\n"
        
>>>>>>> 8ec1d855
        output += "\n"
    
    return [{"type": "text", "text": output}]

<<<<<<< HEAD
async def search_vlan_translation_rules(args: Dict[str, Any], netbox_client: NetBoxClient) -> List[Dict[str, Any]]:
    """Search for VLAN translation rules"""
    params = {"limit": args.get("limit", 10)}
    
    if "policy_id" in args:
        params["policy_id"] = args["policy_id"]
    if "original_vid" in args:
        params["original_vid"] = args["original_vid"]
    if "translated_vid" in args:
        params["translated_vid"] = args["translated_vid"]
    
    result = await netbox_client.get("ipam/vlan-translation-rules/", params)
    rules = result.get("results", [])
    count = result.get("count", 0)
    
    if not rules:
        return [{"type": "text", "text": "No VLAN translation rules found matching the criteria."}]
    
    output = f"Found {count} VLAN translation rules:\n\n"
    for rule in rules:
        policy_name = rule.get("policy", {}).get("name", "Unknown")
        output += f"• **Rule {rule['id']}** - Policy: {policy_name}\n"
        output += f"  - Original VLAN: {rule.get('original_vid', 'N/A')}\n"
        output += f"  - Translated VLAN: {rule.get('translated_vid', 'N/A')}\n"
=======
async def get_asn_range_details(args: Dict[str, Any], netbox_client: NetBoxClient) -> List[Dict[str, Any]]:
    """Get detailed information about a specific ASN range"""
    range_id = args.get("range_id")
    name = args.get("name")
    
    if not range_id and not name:
        return [{"type": "text", "text": "Either range_id or name must be provided"}]
    
    if name and not range_id:
        search_result = await netbox_client.get("ipam/asn-ranges/", {"name": name})
        ranges = search_result.get("results", [])
        if not ranges:
            return [{"type": "text", "text": f"ASN range '{name}' not found"}]
        range_id = ranges[0]["id"]
    
    asn_range = await netbox_client.get(f"ipam/asn-ranges/{range_id}/")
    rir_name = asn_range.get("rir", {}).get("name", "Unknown") if asn_range.get("rir") else "No RIR"
    
    output = f"# ASN Range Details: {asn_range['name']}\n\n"
    output += f"**Basic Information:**\n"
    output += f"- Name: {asn_range['name']}\n"
    output += f"- Start ASN: {asn_range['start']}\n"
    output += f"- End ASN: {asn_range['end']}\n"
    output += f"- Size: {asn_range['end'] - asn_range['start'] + 1} ASNs\n"
    output += f"- RIR: {rir_name}\n"
    
    if asn_range.get("description"):
        output += f"- Description: {asn_range['description']}\n"
    
    return [{"type": "text", "text": output}]

async def search_aggregates(args: Dict[str, Any], netbox_client: NetBoxClient) -> List[Dict[str, Any]]:
    """Search for IP address aggregates"""
    params = {"limit": args.get("limit", 10)}
    
    if "prefix" in args:
        params["prefix"] = args["prefix"]
    if "rir" in args:
        params["rir"] = args["rir"]
    if "family" in args:
        params["family"] = args["family"]
    
    result = await netbox_client.get("ipam/aggregates/", params)
    aggregates = result.get("results", [])
    count = result.get("count", 0)
    
    if not aggregates:
        return [{"type": "text", "text": "No aggregates found matching the criteria."}]
    
    output = f"Found {count} aggregates:\n\n"
    for aggregate in aggregates:
        rir_name = aggregate.get("rir", {}).get("name", "Unknown") if aggregate.get("rir") else "No RIR"
        
        output += f"• **{aggregate['prefix']}**\n"
        output += f"  - RIR: {rir_name}\n"
        output += f"  - Family: IPv{aggregate.get('family', 'Unknown')}\n"
        
        if aggregate.get("description"):
            output += f"  - Description: {aggregate['description']}\n"
        
>>>>>>> 8ec1d855
        output += "\n"
    
    return [{"type": "text", "text": output}]

<<<<<<< HEAD
async def search_fhrp_groups(args: Dict[str, Any], netbox_client: NetBoxClient) -> List[Dict[str, Any]]:
    """Search for FHRP groups"""
    params = {"limit": args.get("limit", 10)}
    
    if "name" in args:
        params["name__icontains"] = args["name"]
    if "protocol" in args:
        params["protocol"] = args["protocol"]
    if "group_id" in args:
        params["group_id"] = args["group_id"]
    if "auth_type" in args:
        params["auth_type"] = args["auth_type"]
    
    result = await netbox_client.get("ipam/fhrp-groups/", params)
    groups = result.get("results", [])
    count = result.get("count", 0)
    
    if not groups:
        return [{"type": "text", "text": "No FHRP groups found matching the criteria."}]
    
    output = f"Found {count} FHRP groups:\n\n"
    for group in groups:
        protocol = group.get("protocol", {}).get("label", "Unknown") if group.get("protocol") else "Unknown"
        auth_type = group.get("auth_type", {}).get("label", "None") if group.get("auth_type") else "None"
        
        output += f"• **{group['name']}** (ID: {group['id']})\n"
        output += f"  - Protocol: {protocol}\n"
        output += f"  - Group ID: {group.get('group_id', 'N/A')}\n"
        output += f"  - Authentication: {auth_type}\n"
        if group.get("description"):
            output += f"  - Description: {group['description']}\n"
=======
async def get_aggregate_details(args: Dict[str, Any], netbox_client: NetBoxClient) -> List[Dict[str, Any]]:
    """Get detailed information about a specific aggregate"""
    aggregate_id = args.get("aggregate_id")
    prefix = args.get("prefix")
    
    if not aggregate_id and not prefix:
        return [{"type": "text", "text": "Either aggregate_id or prefix must be provided"}]
    
    if prefix and not aggregate_id:
        search_result = await netbox_client.get("ipam/aggregates/", {"prefix": prefix})
        aggregates = search_result.get("results", [])
        if not aggregates:
            return [{"type": "text", "text": f"Aggregate '{prefix}' not found"}]
        aggregate_id = aggregates[0]["id"]
    
    aggregate = await netbox_client.get(f"ipam/aggregates/{aggregate_id}/")
    rir_name = aggregate.get("rir", {}).get("name", "Unknown") if aggregate.get("rir") else "No RIR"
    
    output = f"# Aggregate Details: {aggregate['prefix']}\n\n"
    output += f"**Basic Information:**\n"
    output += f"- Prefix: {aggregate['prefix']}\n"
    output += f"- RIR: {rir_name}\n"
    output += f"- Family: IPv{aggregate.get('family', 'Unknown')}\n"
    output += f"- Date Added: {aggregate.get('date_added', 'Unknown')}\n"
    
    if aggregate.get("description"):
        output += f"- Description: {aggregate['description']}\n"
    
    return [{"type": "text", "text": output}]

async def search_ip_ranges(args: Dict[str, Any], netbox_client: NetBoxClient) -> List[Dict[str, Any]]:
    """Search for IP address ranges"""
    params = {"limit": args.get("limit", 10)}
    
    if "start_address" in args:
        params["start_address"] = args["start_address"]
    if "end_address" in args:
        params["end_address"] = args["end_address"]
    if "vrf" in args:
        params["vrf"] = args["vrf"]
    if "role" in args:
        params["role"] = args["role"]
    if "status" in args:
        params["status"] = args["status"]
    
    result = await netbox_client.get("ipam/ip-ranges/", params)
    ranges = result.get("results", [])
    count = result.get("count", 0)
    
    if not ranges:
        return [{"type": "text", "text": "No IP ranges found matching the criteria."}]
    
    output = f"Found {count} IP ranges:\n\n"
    for ip_range in ranges:
        vrf_name = ip_range.get("vrf", {}).get("name", "Global") if ip_range.get("vrf") else "Global"
        status = ip_range.get("status", {}).get("label", "Unknown")
        role = ip_range.get("role", {}).get("name", "No role") if ip_range.get("role") else "No role"
        
        output += f"• **{ip_range['start_address']} - {ip_range['end_address']}**\n"
        output += f"  - VRF: {vrf_name}\n"
        output += f"  - Status: {status}\n"
        output += f"  - Role: {role}\n"
        output += f"  - Size: {ip_range.get('size', 'Unknown')} addresses\n"
        
        if ip_range.get("description"):
            output += f"  - Description: {ip_range['description']}\n"
        
>>>>>>> 8ec1d855
        output += "\n"
    
    return [{"type": "text", "text": output}]

<<<<<<< HEAD
async def search_fhrp_group_assignments(args: Dict[str, Any], netbox_client: NetBoxClient) -> List[Dict[str, Any]]:
    """Search for FHRP group assignments"""
    params = {"limit": args.get("limit", 10)}
    
    if "group_id" in args:
        params["group_id"] = args["group_id"]
    if "interface_id" in args:
        params["interface_id"] = args["interface_id"]
    if "priority" in args:
        params["priority"] = args["priority"]
    
    result = await netbox_client.get("ipam/fhrp-group-assignments/", params)
    assignments = result.get("results", [])
    count = result.get("count", 0)
    
    if not assignments:
        return [{"type": "text", "text": "No FHRP group assignments found matching the criteria."}]
    
    output = f"Found {count} FHRP group assignments:\n\n"
    for assignment in assignments:
        group_name = assignment.get("group", {}).get("name", "Unknown")
        interface_name = assignment.get("interface", {}).get("name", "Unknown")
        device_name = assignment.get("interface", {}).get("device", {}).get("name", "Unknown")
        
        output += f"• **Assignment {assignment['id']}**\n"
        output += f"  - Group: {group_name}\n"
        output += f"  - Interface: {interface_name} ({device_name})\n"
        output += f"  - Priority: {assignment.get('priority', 'N/A')}\n"
=======
async def get_ip_range_details(args: Dict[str, Any], netbox_client: NetBoxClient) -> List[Dict[str, Any]]:
    """Get detailed information about a specific IP range"""
    range_id = args.get("range_id")
    start_address = args.get("start_address")
    end_address = args.get("end_address")
    
    if not range_id and not (start_address and end_address):
        return [{"type": "text", "text": "Either range_id or both start_address and end_address must be provided"}]
    
    if start_address and end_address and not range_id:
        search_result = await netbox_client.get("ipam/ip-ranges/", {
            "start_address": start_address,
            "end_address": end_address
        })
        ranges = search_result.get("results", [])
        if not ranges:
            return [{"type": "text", "text": f"IP range '{start_address} - {end_address}' not found"}]
        range_id = ranges[0]["id"]
    
    ip_range = await netbox_client.get(f"ipam/ip-ranges/{range_id}/")
    vrf_name = ip_range.get("vrf", {}).get("name", "Global") if ip_range.get("vrf") else "Global"
    status = ip_range.get("status", {}).get("label", "Unknown")
    role = ip_range.get("role", {}).get("name", "No role") if ip_range.get("role") else "No role"
    
    output = f"# IP Range Details: {ip_range['start_address']} - {ip_range['end_address']}\n\n"
    output += f"**Basic Information:**\n"
    output += f"- Start Address: {ip_range['start_address']}\n"
    output += f"- End Address: {ip_range['end_address']}\n"
    output += f"- Size: {ip_range.get('size', 'Unknown')} addresses\n"
    output += f"- VRF: {vrf_name}\n"
    output += f"- Status: {status}\n"
    output += f"- Role: {role}\n"
    
    if ip_range.get("description"):
        output += f"- Description: {ip_range['description']}\n"
    
    return [{"type": "text", "text": output}]

async def search_rirs(args: Dict[str, Any], netbox_client: NetBoxClient) -> List[Dict[str, Any]]:
    """Search for Regional Internet Registries (RIRs)"""
    params = {"limit": args.get("limit", 10)}
    
    if "name" in args:
        params["name__icontains"] = args["name"]
    if "slug" in args:
        params["slug"] = args["slug"]
    
    result = await netbox_client.get("ipam/rirs/", params)
    rirs = result.get("results", [])
    count = result.get("count", 0)
    
    if not rirs:
        return [{"type": "text", "text": "No RIRs found matching the criteria."}]
    
    output = f"Found {count} RIRs:\n\n"
    for rir in rirs:
        output += f"• **{rir['name']}** ({rir['slug']})\n"
        
        if rir.get("description"):
            output += f"  - Description: {rir['description']}\n"
        
>>>>>>> 8ec1d855
        output += "\n"
    
    return [{"type": "text", "text": output}]

<<<<<<< HEAD
async def search_route_targets(args: Dict[str, Any], netbox_client: NetBoxClient) -> List[Dict[str, Any]]:
    """Search for route targets"""
=======
async def get_rir_details(args: Dict[str, Any], netbox_client: NetBoxClient) -> List[Dict[str, Any]]:
    """Get detailed information about a specific RIR"""
    rir_id = args.get("rir_id")
    name = args.get("name")
    slug = args.get("slug")
    
    if not rir_id and not name and not slug:
        return [{"type": "text", "text": "Either rir_id, name, or slug must be provided"}]
    
    if not rir_id:
        if name:
            search_result = await netbox_client.get("ipam/rirs/", {"name": name})
        else:
            search_result = await netbox_client.get("ipam/rirs/", {"slug": slug})
        
        rirs = search_result.get("results", [])
        if not rirs:
            identifier = name or slug
            return [{"type": "text", "text": f"RIR '{identifier}' not found"}]
        rir_id = rirs[0]["id"]
    
    rir = await netbox_client.get(f"ipam/rirs/{rir_id}/")
    
    output = f"# RIR Details: {rir['name']}\n\n"
    output += f"**Basic Information:**\n"
    output += f"- Name: {rir['name']}\n"
    output += f"- Slug: {rir['slug']}\n"
    
    if rir.get("description"):
        output += f"- Description: {rir['description']}\n"
    
    return [{"type": "text", "text": output}]

async def search_ipam_roles(args: Dict[str, Any], netbox_client: NetBoxClient) -> List[Dict[str, Any]]:
    """Search for IPAM roles (prefix/VLAN roles)"""
>>>>>>> 8ec1d855
    params = {"limit": args.get("limit", 10)}
    
    if "name" in args:
        params["name__icontains"] = args["name"]
<<<<<<< HEAD
    if "description" in args:
        params["description__icontains"] = args["description"]
    if "tenant" in args:
        params["tenant"] = args["tenant"]
    
    result = await netbox_client.get("ipam/route-targets/", params)
    route_targets = result.get("results", [])
    count = result.get("count", 0)
    
    if not route_targets:
        return [{"type": "text", "text": "No route targets found matching the criteria."}]
    
    output = f"Found {count} route targets:\n\n"
    for rt in route_targets:
        tenant = rt.get("tenant", {}).get("name", "No tenant") if rt.get("tenant") else "No tenant"
        
        output += f"• **{rt['name']}** (ID: {rt['id']})\n"
        output += f"  - Tenant: {tenant}\n"
        if rt.get("description"):
            output += f"  - Description: {rt['description']}\n"
=======
    if "slug" in args:
        params["slug"] = args["slug"]
    
    result = await netbox_client.get("ipam/roles/", params)
    roles = result.get("results", [])
    count = result.get("count", 0)
    
    if not roles:
        return [{"type": "text", "text": "No IPAM roles found matching the criteria."}]
    
    output = f"Found {count} IPAM roles:\n\n"
    for role in roles:
        output += f"• **{role['name']}** ({role['slug']})\n"
        output += f"  - Weight: {role.get('weight', 'Unknown')}\n"
        
        if role.get("description"):
            output += f"  - Description: {role['description']}\n"
        
>>>>>>> 8ec1d855
        output += "\n"
    
    return [{"type": "text", "text": output}]

<<<<<<< HEAD
async def search_services(args: Dict[str, Any], netbox_client: NetBoxClient) -> List[Dict[str, Any]]:
    """Search for services"""
=======
async def get_ipam_role_details(args: Dict[str, Any], netbox_client: NetBoxClient) -> List[Dict[str, Any]]:
    """Get detailed information about a specific IPAM role"""
    role_id = args.get("role_id")
    name = args.get("name")
    slug = args.get("slug")
    
    if not role_id and not name and not slug:
        return [{"type": "text", "text": "Either role_id, name, or slug must be provided"}]
    
    if not role_id:
        if name:
            search_result = await netbox_client.get("ipam/roles/", {"name": name})
        else:
            search_result = await netbox_client.get("ipam/roles/", {"slug": slug})
        
        roles = search_result.get("results", [])
        if not roles:
            identifier = name or slug
            return [{"type": "text", "text": f"IPAM role '{identifier}' not found"}]
        role_id = roles[0]["id"]
    
    role = await netbox_client.get(f"ipam/roles/{role_id}/")
    
    output = f"# IPAM Role Details: {role['name']}\n\n"
    output += f"**Basic Information:**\n"
    output += f"- Name: {role['name']}\n"
    output += f"- Slug: {role['slug']}\n"
    output += f"- Weight: {role.get('weight', 'Unknown')}\n"
    
    if role.get("description"):
        output += f"- Description: {role['description']}\n"
    
    return [{"type": "text", "text": output}]

async def search_vrfs(args: Dict[str, Any], netbox_client: NetBoxClient) -> List[Dict[str, Any]]:
    """Search for Virtual Routing and Forwarding instances (VRFs)"""
>>>>>>> 8ec1d855
    params = {"limit": args.get("limit", 10)}
    
    if "name" in args:
        params["name__icontains"] = args["name"]
<<<<<<< HEAD
    if "device_id" in args:
        params["device_id"] = args["device_id"]
    if "virtual_machine_id" in args:
        params["virtual_machine_id"] = args["virtual_machine_id"]
    if "protocol" in args:
        params["protocol"] = args["protocol"]
    if "ports" in args:
        params["ports"] = args["ports"]
    
    result = await netbox_client.get("ipam/services/", params)
    services = result.get("results", [])
    count = result.get("count", 0)
    
    if not services:
        return [{"type": "text", "text": "No services found matching the criteria."}]
    
    output = f"Found {count} services:\n\n"
    for service in services:
        protocol = service.get("protocol", {}).get("label", "Unknown") if service.get("protocol") else "Unknown"
        device_name = service.get("device", {}).get("name", "") if service.get("device") else ""
        vm_name = service.get("virtual_machine", {}).get("name", "") if service.get("virtual_machine") else ""
        host = device_name or vm_name or "No host"
        
        output += f"• **{service['name']}** (ID: {service['id']})\n"
        output += f"  - Protocol: {protocol}\n"
        output += f"  - Ports: {', '.join(map(str, service.get('ports', [])))}\n"
        output += f"  - Host: {host}\n"
        if service.get("description"):
            output += f"  - Description: {service['description']}\n"
=======
    if "rd" in args:
        params["rd"] = args["rd"]
    
    result = await netbox_client.get("ipam/vrfs/", params)
    vrfs = result.get("results", [])
    count = result.get("count", 0)
    
    if not vrfs:
        return [{"type": "text", "text": "No VRFs found matching the criteria."}]
    
    output = f"Found {count} VRFs:\n\n"
    for vrf in vrfs:
        output += f"• **{vrf['name']}**\n"
        output += f"  - Route Distinguisher: {vrf.get('rd', 'None')}\n"
        
        if vrf.get("description"):
            output += f"  - Description: {vrf['description']}\n"
        
>>>>>>> 8ec1d855
        output += "\n"
    
    return [{"type": "text", "text": output}]

<<<<<<< HEAD
async def search_service_templates(args: Dict[str, Any], netbox_client: NetBoxClient) -> List[Dict[str, Any]]:
    """Search for service templates"""
=======
async def get_vrf_details(args: Dict[str, Any], netbox_client: NetBoxClient) -> List[Dict[str, Any]]:
    """Get detailed information about a specific VRF"""
    vrf_id = args.get("vrf_id")
    name = args.get("name")
    rd = args.get("rd")
    
    if not vrf_id and not name and not rd:
        return [{"type": "text", "text": "Either vrf_id, name, or rd must be provided"}]
    
    if not vrf_id:
        if name:
            search_result = await netbox_client.get("ipam/vrfs/", {"name": name})
        else:
            search_result = await netbox_client.get("ipam/vrfs/", {"rd": rd})
        
        vrfs = search_result.get("results", [])
        if not vrfs:
            identifier = name or rd
            return [{"type": "text", "text": f"VRF '{identifier}' not found"}]
        vrf_id = vrfs[0]["id"]
    
    vrf = await netbox_client.get(f"ipam/vrfs/{vrf_id}/")
    
    output = f"# VRF Details: {vrf['name']}\n\n"
    output += f"**Basic Information:**\n"
    output += f"- Name: {vrf['name']}\n"
    output += f"- Route Distinguisher: {vrf.get('rd', 'None')}\n"
    
    if vrf.get("description"):
        output += f"- Description: {vrf['description']}\n"
    
    return [{"type": "text", "text": output}]

async def search_vlan_groups(args: Dict[str, Any], netbox_client: NetBoxClient) -> List[Dict[str, Any]]:
    """Search for VLAN groups"""
>>>>>>> 8ec1d855
    params = {"limit": args.get("limit", 10)}
    
    if "name" in args:
        params["name__icontains"] = args["name"]
<<<<<<< HEAD
    if "protocol" in args:
        params["protocol"] = args["protocol"]
    if "ports" in args:
        params["ports"] = args["ports"]
    if "description" in args:
        params["description__icontains"] = args["description"]
    
    result = await netbox_client.get("ipam/service-templates/", params)
    templates = result.get("results", [])
    count = result.get("count", 0)
    
    if not templates:
        return [{"type": "text", "text": "No service templates found matching the criteria."}]
    
    output = f"Found {count} service templates:\n\n"
    for template in templates:
        protocol = template.get("protocol", {}).get("label", "Unknown") if template.get("protocol") else "Unknown"
        
        output += f"• **{template['name']}** (ID: {template['id']})\n"
        output += f"  - Protocol: {protocol}\n"
        output += f"  - Ports: {', '.join(map(str, template.get('ports', [])))}\n"
        if template.get("description"):
            output += f"  - Description: {template['description']}\n"
=======
    if "slug" in args:
        params["slug"] = args["slug"]
    if "site" in args:
        params["site"] = args["site"]
    
    result = await netbox_client.get("ipam/vlan-groups/", params)
    groups = result.get("results", [])
    count = result.get("count", 0)
    
    if not groups:
        return [{"type": "text", "text": "No VLAN groups found matching the criteria."}]
    
    output = f"Found {count} VLAN groups:\n\n"
    for group in groups:
        site = group.get("site", {}).get("name", "No site") if group.get("site") else "No site"
        
        output += f"• **{group['name']}** ({group['slug']})\n"
        output += f"  - Site: {site}\n"
        
        if group.get("description"):
            output += f"  - Description: {group['description']}\n"
        
>>>>>>> 8ec1d855
        output += "\n"
    
    return [{"type": "text", "text": output}]

<<<<<<< HEAD
=======
async def get_vlan_group_details(args: Dict[str, Any], netbox_client: NetBoxClient) -> List[Dict[str, Any]]:
    """Get detailed information about a specific VLAN group"""
    group_id = args.get("group_id")
    name = args.get("name")
    slug = args.get("slug")
    
    if not group_id and not name and not slug:
        return [{"type": "text", "text": "Either group_id, name, or slug must be provided"}]
    
    if not group_id:
        if name:
            search_result = await netbox_client.get("ipam/vlan-groups/", {"name": name})
        else:
            search_result = await netbox_client.get("ipam/vlan-groups/", {"slug": slug})
        
        groups = search_result.get("results", [])
        if not groups:
            identifier = name or slug
            return [{"type": "text", "text": f"VLAN group '{identifier}' not found"}]
        group_id = groups[0]["id"]
    
    group = await netbox_client.get(f"ipam/vlan-groups/{group_id}/")
    site = group.get("site", {}).get("name", "No site") if group.get("site") else "No site"
    
    output = f"# VLAN Group Details: {group['name']}\n\n"
    output += f"**Basic Information:**\n"
    output += f"- Name: {group['name']}\n"
    output += f"- Slug: {group['slug']}\n"
    output += f"- Site: {site}\n"
    
    if group.get("description"):
        output += f"- Description: {group['description']}\n"
    
    return [{"type": "text", "text": output}]

>>>>>>> 8ec1d855
if __name__ == "__main__":
    # Validate required environment variables
    if not NETBOX_URL or NETBOX_URL == "https://netbox.example.com":
        logger.error("ERROR: NETBOX_URL environment variable must be set")
        exit(1)
    
    if not NETBOX_TOKEN:
        logger.error("ERROR: NETBOX_TOKEN environment variable must be set")
        exit(1)
    
    port = int(os.getenv("PORT", "8080"))
    
    logger.info(f"Starting NetBox MCP Server with Streamable HTTP transport on port {port}")
    logger.info(f"NetBox URL: {NETBOX_URL}")
    logger.info(f"MCP Endpoint: http://localhost:{port}/api/mcp")
    logger.info(f"Protocol Version: 2025-03-26 (Streamable HTTP)")
    
    app.run(host="0.0.0.0", port=port, debug=False, threaded=True)<|MERGE_RESOLUTION|>--- conflicted
+++ resolved
@@ -380,7 +380,6 @@
             }
         },
         {
-<<<<<<< HEAD
             "name": "search_vlan_translation_policies",
             "description": "Search for VLAN translation policies",
             "inputSchema": {
@@ -388,7 +387,7 @@
                 "properties": {
                     "name": {"type": "string", "description": "Policy name (partial match)"},
                     "description": {"type": "string", "description": "Policy description (partial match)"},
-=======
+
             "name": "search_asns",
             "description": "Search for Autonomous System Numbers (ASNs)",
             "inputSchema": {
@@ -397,13 +396,11 @@
                     "asn": {"type": "integer", "description": "Specific ASN number"},
                     "name": {"type": "string", "description": "ASN name (partial match)"},
                     "rir": {"type": "string", "description": "Regional Internet Registry"},
->>>>>>> 8ec1d855
                     "limit": {"type": "integer", "description": "Max results (default: 10)", "default": 10}
                 }
             }
         },
         {
-<<<<<<< HEAD
             "name": "search_vlan_translation_rules",
             "description": "Search for VLAN translation rules",
             "inputSchema": {
@@ -412,7 +409,6 @@
                     "policy_id": {"type": "integer", "description": "Translation policy ID"},
                     "original_vid": {"type": "integer", "description": "Original VLAN ID"},
                     "translated_vid": {"type": "integer", "description": "Translated VLAN ID"},
-=======
             "name": "get_asn_details",
             "description": "Get detailed information about a specific ASN",
             "inputSchema": {
@@ -457,13 +453,11 @@
                     "prefix": {"type": "string", "description": "Aggregate prefix (e.g., '10.0.0.0/8')"},
                     "rir": {"type": "string", "description": "Regional Internet Registry"},
                     "family": {"type": "integer", "description": "IP family (4 or 6)"},
->>>>>>> 8ec1d855
                     "limit": {"type": "integer", "description": "Max results (default: 10)", "default": 10}
                 }
             }
         },
         {
-<<<<<<< HEAD
             "name": "search_fhrp_groups",
             "description": "Search for FHRP (First Hop Redundancy Protocol) groups",
             "inputSchema": {
@@ -473,7 +467,6 @@
                     "protocol": {"type": "string", "description": "FHRP protocol (hsrp, vrrp, glbp, carp)"},
                     "group_id": {"type": "integer", "description": "Group ID"},
                     "auth_type": {"type": "string", "description": "Authentication type"},
-=======
             "name": "get_aggregate_details",
             "description": "Get detailed information about a specific aggregate",
             "inputSchema": {
@@ -495,13 +488,11 @@
                     "vrf": {"type": "string", "description": "VRF name"},
                     "role": {"type": "string", "description": "IP range role"},
                     "status": {"type": "string", "description": "IP range status"},
->>>>>>> 8ec1d855
                     "limit": {"type": "integer", "description": "Max results (default: 10)", "default": 10}
                 }
             }
         },
         {
-<<<<<<< HEAD
             "name": "search_fhrp_group_assignments",
             "description": "Search for FHRP group assignments to interfaces",
             "inputSchema": {
@@ -510,7 +501,6 @@
                     "group_id": {"type": "integer", "description": "FHRP group ID"},
                     "interface_id": {"type": "integer", "description": "Interface ID"},
                     "priority": {"type": "integer", "description": "Assignment priority"},
-=======
             "name": "get_ip_range_details",
             "description": "Get detailed information about a specific IP range",
             "inputSchema": {
@@ -530,13 +520,11 @@
                 "properties": {
                     "name": {"type": "string", "description": "RIR name (partial match)"},
                     "slug": {"type": "string", "description": "RIR slug"},
->>>>>>> 8ec1d855
                     "limit": {"type": "integer", "description": "Max results (default: 10)", "default": 10}
                 }
             }
         },
         {
-<<<<<<< HEAD
             "name": "search_route_targets",
             "description": "Search for BGP route targets",
             "inputSchema": {
@@ -545,7 +533,7 @@
                     "name": {"type": "string", "description": "Route target name (partial match)"},
                     "description": {"type": "string", "description": "Description (partial match)"},
                     "tenant": {"type": "string", "description": "Tenant name"},
-=======
+
             "name": "get_rir_details",
             "description": "Get detailed information about a specific RIR",
             "inputSchema": {
@@ -565,13 +553,11 @@
                 "properties": {
                     "name": {"type": "string", "description": "Role name (partial match)"},
                     "slug": {"type": "string", "description": "Role slug"},
->>>>>>> 8ec1d855
                     "limit": {"type": "integer", "description": "Max results (default: 10)", "default": 10}
                 }
             }
         },
         {
-<<<<<<< HEAD
             "name": "search_services",
             "description": "Search for network services",
             "inputSchema": {
@@ -582,7 +568,7 @@
                     "virtual_machine_id": {"type": "integer", "description": "Virtual machine ID"},
                     "protocol": {"type": "string", "description": "Protocol (tcp, udp, sctp)"},
                     "ports": {"type": "string", "description": "Port numbers or ranges"},
-=======
+
             "name": "get_ipam_role_details",
             "description": "Get detailed information about a specific IPAM role",
             "inputSchema": {
@@ -602,13 +588,11 @@
                 "properties": {
                     "name": {"type": "string", "description": "VRF name (partial match)"},
                     "rd": {"type": "string", "description": "Route distinguisher"},
->>>>>>> 8ec1d855
                     "limit": {"type": "integer", "description": "Max results (default: 10)", "default": 10}
                 }
             }
         },
         {
-<<<<<<< HEAD
             "name": "search_service_templates",
             "description": "Search for service templates",
             "inputSchema": {
@@ -621,7 +605,6 @@
                     "limit": {"type": "integer", "description": "Max results (default: 10)", "default": 10}
                 }
             }
-=======
             "name": "get_vrf_details",
             "description": "Get detailed information about a specific VRF",
             "inputSchema": {
@@ -657,7 +640,6 @@
                     "slug": {"type": "string", "description": "VLAN group slug (alternative to ID)"}
                 }
             }
->>>>>>> 8ec1d855
         }
     ]
 
@@ -1083,15 +1065,13 @@
         "get_device_role_details": get_device_role_details,
         "search_device_types": search_device_types,
         "get_device_type_details": get_device_type_details,
-<<<<<<< HEAD
         "search_vlan_translation_policies": search_vlan_translation_policies,
         "search_vlan_translation_rules": search_vlan_translation_rules,
         "search_fhrp_groups": search_fhrp_groups,
         "search_fhrp_group_assignments": search_fhrp_group_assignments,
         "search_route_targets": search_route_targets,
         "search_services": search_services,
-        "search_service_templates": search_service_templates
-=======
+        "search_service_templates": search_service_templates,
         "search_asns": search_asns,
         "get_asn_details": get_asn_details,
         "search_asn_ranges": search_asn_ranges,
@@ -1108,7 +1088,6 @@
         "get_vrf_details": get_vrf_details,
         "search_vlan_groups": search_vlan_groups,
         "get_vlan_group_details": get_vlan_group_details
->>>>>>> 8ec1d855
     }
     
     if tool_name not in tools:
@@ -2104,7 +2083,6 @@
     
     return [{"type": "text", "text": output}]
 
-<<<<<<< HEAD
 async def search_vlan_translation_policies(args: Dict[str, Any], netbox_client: NetBoxClient) -> List[Dict[str, Any]]:
     """Search for VLAN translation policies"""
     params = {"limit": args.get("limit", 10)}
@@ -2126,7 +2104,7 @@
         output += f"• **{policy['name']}** (ID: {policy['id']})\n"
         if policy.get("description"):
             output += f"  - Description: {policy['description']}\n"
-=======
+
 # New IPAM Tools
 async def search_asns(args: Dict[str, Any], netbox_client: NetBoxClient) -> List[Dict[str, Any]]:
     """Search for Autonomous System Numbers (ASNs)"""
@@ -2220,12 +2198,10 @@
         if asn_range.get("description"):
             output += f"  - Description: {asn_range['description']}\n"
         
->>>>>>> 8ec1d855
         output += "\n"
     
     return [{"type": "text", "text": output}]
 
-<<<<<<< HEAD
 async def search_vlan_translation_rules(args: Dict[str, Any], netbox_client: NetBoxClient) -> List[Dict[str, Any]]:
     """Search for VLAN translation rules"""
     params = {"limit": args.get("limit", 10)}
@@ -2250,7 +2226,6 @@
         output += f"• **Rule {rule['id']}** - Policy: {policy_name}\n"
         output += f"  - Original VLAN: {rule.get('original_vid', 'N/A')}\n"
         output += f"  - Translated VLAN: {rule.get('translated_vid', 'N/A')}\n"
-=======
 async def get_asn_range_details(args: Dict[str, Any], netbox_client: NetBoxClient) -> List[Dict[str, Any]]:
     """Get detailed information about a specific ASN range"""
     range_id = args.get("range_id")
@@ -2311,12 +2286,10 @@
         if aggregate.get("description"):
             output += f"  - Description: {aggregate['description']}\n"
         
->>>>>>> 8ec1d855
         output += "\n"
     
     return [{"type": "text", "text": output}]
 
-<<<<<<< HEAD
 async def search_fhrp_groups(args: Dict[str, Any], netbox_client: NetBoxClient) -> List[Dict[str, Any]]:
     """Search for FHRP groups"""
     params = {"limit": args.get("limit", 10)}
@@ -2348,7 +2321,7 @@
         output += f"  - Authentication: {auth_type}\n"
         if group.get("description"):
             output += f"  - Description: {group['description']}\n"
-=======
+
 async def get_aggregate_details(args: Dict[str, Any], netbox_client: NetBoxClient) -> List[Dict[str, Any]]:
     """Get detailed information about a specific aggregate"""
     aggregate_id = args.get("aggregate_id")
@@ -2416,12 +2389,10 @@
         if ip_range.get("description"):
             output += f"  - Description: {ip_range['description']}\n"
         
->>>>>>> 8ec1d855
         output += "\n"
     
     return [{"type": "text", "text": output}]
 
-<<<<<<< HEAD
 async def search_fhrp_group_assignments(args: Dict[str, Any], netbox_client: NetBoxClient) -> List[Dict[str, Any]]:
     """Search for FHRP group assignments"""
     params = {"limit": args.get("limit", 10)}
@@ -2450,7 +2421,7 @@
         output += f"  - Group: {group_name}\n"
         output += f"  - Interface: {interface_name} ({device_name})\n"
         output += f"  - Priority: {assignment.get('priority', 'N/A')}\n"
-=======
+
 async def get_ip_range_details(args: Dict[str, Any], netbox_client: NetBoxClient) -> List[Dict[str, Any]]:
     """Get detailed information about a specific IP range"""
     range_id = args.get("range_id")
@@ -2512,15 +2483,12 @@
         if rir.get("description"):
             output += f"  - Description: {rir['description']}\n"
         
->>>>>>> 8ec1d855
         output += "\n"
     
     return [{"type": "text", "text": output}]
 
-<<<<<<< HEAD
 async def search_route_targets(args: Dict[str, Any], netbox_client: NetBoxClient) -> List[Dict[str, Any]]:
     """Search for route targets"""
-=======
 async def get_rir_details(args: Dict[str, Any], netbox_client: NetBoxClient) -> List[Dict[str, Any]]:
     """Get detailed information about a specific RIR"""
     rir_id = args.get("rir_id")
@@ -2556,12 +2524,10 @@
 
 async def search_ipam_roles(args: Dict[str, Any], netbox_client: NetBoxClient) -> List[Dict[str, Any]]:
     """Search for IPAM roles (prefix/VLAN roles)"""
->>>>>>> 8ec1d855
     params = {"limit": args.get("limit", 10)}
     
     if "name" in args:
         params["name__icontains"] = args["name"]
-<<<<<<< HEAD
     if "description" in args:
         params["description__icontains"] = args["description"]
     if "tenant" in args:
@@ -2582,7 +2548,6 @@
         output += f"  - Tenant: {tenant}\n"
         if rt.get("description"):
             output += f"  - Description: {rt['description']}\n"
-=======
     if "slug" in args:
         params["slug"] = args["slug"]
     
@@ -2601,15 +2566,12 @@
         if role.get("description"):
             output += f"  - Description: {role['description']}\n"
         
->>>>>>> 8ec1d855
         output += "\n"
     
     return [{"type": "text", "text": output}]
 
-<<<<<<< HEAD
 async def search_services(args: Dict[str, Any], netbox_client: NetBoxClient) -> List[Dict[str, Any]]:
     """Search for services"""
-=======
 async def get_ipam_role_details(args: Dict[str, Any], netbox_client: NetBoxClient) -> List[Dict[str, Any]]:
     """Get detailed information about a specific IPAM role"""
     role_id = args.get("role_id")
@@ -2646,12 +2608,10 @@
 
 async def search_vrfs(args: Dict[str, Any], netbox_client: NetBoxClient) -> List[Dict[str, Any]]:
     """Search for Virtual Routing and Forwarding instances (VRFs)"""
->>>>>>> 8ec1d855
     params = {"limit": args.get("limit", 10)}
     
     if "name" in args:
         params["name__icontains"] = args["name"]
-<<<<<<< HEAD
     if "device_id" in args:
         params["device_id"] = args["device_id"]
     if "virtual_machine_id" in args:
@@ -2681,7 +2641,7 @@
         output += f"  - Host: {host}\n"
         if service.get("description"):
             output += f"  - Description: {service['description']}\n"
-=======
+
     if "rd" in args:
         params["rd"] = args["rd"]
     
@@ -2700,15 +2660,12 @@
         if vrf.get("description"):
             output += f"  - Description: {vrf['description']}\n"
         
->>>>>>> 8ec1d855
         output += "\n"
     
     return [{"type": "text", "text": output}]
 
-<<<<<<< HEAD
 async def search_service_templates(args: Dict[str, Any], netbox_client: NetBoxClient) -> List[Dict[str, Any]]:
     """Search for service templates"""
-=======
 async def get_vrf_details(args: Dict[str, Any], netbox_client: NetBoxClient) -> List[Dict[str, Any]]:
     """Get detailed information about a specific VRF"""
     vrf_id = args.get("vrf_id")
@@ -2744,12 +2701,10 @@
 
 async def search_vlan_groups(args: Dict[str, Any], netbox_client: NetBoxClient) -> List[Dict[str, Any]]:
     """Search for VLAN groups"""
->>>>>>> 8ec1d855
     params = {"limit": args.get("limit", 10)}
     
     if "name" in args:
         params["name__icontains"] = args["name"]
-<<<<<<< HEAD
     if "protocol" in args:
         params["protocol"] = args["protocol"]
     if "ports" in args:
@@ -2773,7 +2728,6 @@
         output += f"  - Ports: {', '.join(map(str, template.get('ports', [])))}\n"
         if template.get("description"):
             output += f"  - Description: {template['description']}\n"
-=======
     if "slug" in args:
         params["slug"] = args["slug"]
     if "site" in args:
@@ -2796,13 +2750,10 @@
         if group.get("description"):
             output += f"  - Description: {group['description']}\n"
         
->>>>>>> 8ec1d855
         output += "\n"
     
     return [{"type": "text", "text": output}]
 
-<<<<<<< HEAD
-=======
 async def get_vlan_group_details(args: Dict[str, Any], netbox_client: NetBoxClient) -> List[Dict[str, Any]]:
     """Get detailed information about a specific VLAN group"""
     group_id = args.get("group_id")
@@ -2838,7 +2789,6 @@
     
     return [{"type": "text", "text": output}]
 
->>>>>>> 8ec1d855
 if __name__ == "__main__":
     # Validate required environment variables
     if not NETBOX_URL or NETBOX_URL == "https://netbox.example.com":
